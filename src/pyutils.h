/*
 * Copyright (c) 2003-2023, John Wiegley.  All rights reserved.
 *
 * Redistribution and use in source and binary forms, with or without
 * modification, are permitted provided that the following conditions are
 * met:
 *
 * - Redistributions of source code must retain the above copyright
 *   notice, this list of conditions and the following disclaimer.
 *
 * - Redistributions in binary form must reproduce the above copyright
 *   notice, this list of conditions and the following disclaimer in the
 *   documentation and/or other materials provided with the distribution.
 *
 * - Neither the name of New Artisans LLC nor the names of its
 *   contributors may be used to endorse or promote products derived from
 *   this software without specific prior written permission.
 *
 * THIS SOFTWARE IS PROVIDED BY THE COPYRIGHT HOLDERS AND CONTRIBUTORS
 * "AS IS" AND ANY EXPRESS OR IMPLIED WARRANTIES, INCLUDING, BUT NOT
 * LIMITED TO, THE IMPLIED WARRANTIES OF MERCHANTABILITY AND FITNESS FOR
 * A PARTICULAR PURPOSE ARE DISCLAIMED. IN NO EVENT SHALL THE COPYRIGHT
 * OWNER OR CONTRIBUTORS BE LIABLE FOR ANY DIRECT, INDIRECT, INCIDENTAL,
 * SPECIAL, EXEMPLARY, OR CONSEQUENTIAL DAMAGES (INCLUDING, BUT NOT
 * LIMITED TO, PROCUREMENT OF SUBSTITUTE GOODS OR SERVICES; LOSS OF USE,
 * DATA, OR PROFITS; OR BUSINESS INTERRUPTION) HOWEVER CAUSED AND ON ANY
 * THEORY OF LIABILITY, WHETHER IN CONTRACT, STRICT LIABILITY, OR TORT
 * (INCLUDING NEGLIGENCE OR OTHERWISE) ARISING IN ANY WAY OUT OF THE USE
 * OF THIS SOFTWARE, EVEN IF ADVISED OF THE POSSIBILITY OF SUCH DAMAGE.
 */

<<<<<<< HEAD
#pragma once
=======
/**
 * @file   pyutils.h
 * @author John Wiegley
 *
 * @ingroup python
 *
 * @brief Basic utilities for Python API.
 */

#ifndef INCLUDED_PYUTILS_H
#define INCLUDED_PYUTILS_H
>>>>>>> 37c9e77a

template <typename T, typename TfromPy>
struct object_from_python
{
  object_from_python() {
    boost::python::converter::registry::insert
      (&TfromPy::convertible, &TfromPy::construct,
       boost::python::type_id<T>());
  }
};

template <typename T, typename TtoPy, typename TfromPy>
struct register_python_conversion
{
  register_python_conversion() {
    boost::python::to_python_converter<T, TtoPy>();
    object_from_python<T, TfromPy>();
  }
};

template <typename T>
struct register_optional_to_python : public boost::noncopyable
{
  struct optional_to_python
  {
    static PyObject * convert(const boost::optional<T>& value)
    {
      return boost::python::incref
        (value ? boost::python::to_python_value<T>()(*value) :
                 boost::python::detail::none());
    }
  };

  struct optional_from_python
  {
    static void * convertible(PyObject * source)
    {
      using namespace boost::python::converter;

      if (source == Py_None)
        return source;

      const registration& converters(registered<T>::converters);

      if (implicit_rvalue_convertible_from_python(source, converters)) {
        rvalue_from_python_stage1_data data =
          rvalue_from_python_stage1(source, converters);
        return rvalue_from_python_stage2(source, data, converters);
      }
      return NULL;
    }

    static void construct(PyObject * source,
                          boost::python::converter::rvalue_from_python_stage1_data * data)
    {
      using namespace boost::python::converter;

      const T value = typename boost::python::extract<T>(source);

      void * storage = ((rvalue_from_python_storage<boost::optional<T>>*) data)->storage.bytes;

      if (source == Py_None)      // == None
        new (storage) boost::optional<T>(); // A Boost uninitialized value
      else
        new (storage) boost::optional<T>(value);

      data->convertible = storage;
    }
  };

  explicit register_optional_to_python() {
    register_python_conversion<boost::optional<T>,
                               optional_to_python, optional_from_python>();
  }
};

template <typename T1, typename T2>
struct PairToTupleConverter
{
  static PyObject * convert(const std::pair<T1, T2>& pair) {
    return boost::python::incref
      (boost::python::make_tuple(pair.first, pair.second).ptr());
  }
};

template <typename MapType>
struct map_value_type_converter
{
  map_value_type_converter() {
    boost::python::to_python_converter
      <typename MapType::value_type,
       PairToTupleConverter<const typename MapType::key_type,
                            typename MapType::mapped_type> >();
  }
};

template <typename T>
PyObject * str_to_py_unicode(const T& str)
{
  using namespace boost::python;
  PyObject * uni = PyUnicode_FromString(str.c_str());
  return object(handle<>(borrowed(uni))).ptr();
}

namespace boost { namespace python {

// Use expr to create the PyObject corresponding to x
# define BOOST_PYTHON_RETURN_TO_PYTHON_BY_VALUE(T, expr, pytype)\
    template <> struct to_python_value<T&>                      \
        : detail::builtin_to_python                             \
    {                                                           \
        inline PyObject* operator()(T const& x) const           \
        {                                                       \
            return (expr);                                      \
        }                                                       \
        inline PyTypeObject const* get_pytype() const           \
        {                                                       \
            return (pytype);                                    \
        }                                                       \
    };                                                          \
    template <> struct to_python_value<T const&>                \
        : detail::builtin_to_python                             \
    {                                                           \
        inline PyObject* operator()(T const& x) const           \
        {                                                       \
            return (expr);                                      \
        }                                                       \
        inline PyTypeObject const* get_pytype() const           \
        {                                                       \
            return (pytype);                                    \
        }                                                       \
    };

# define BOOST_PYTHON_ARG_TO_PYTHON_BY_VALUE(T, expr)   \
    namespace converter                                 \
    {                                                   \
      template <> struct arg_to_python< T >             \
        : handle<>                                      \
      {                                                 \
          arg_to_python(T const& x)                     \
            : python::handle<>(expr) {}                 \
      };                                                \
    }

// Specialize argument and return value converters for T using expr
# define BOOST_PYTHON_TO_PYTHON_BY_VALUE(T, expr, pytype)  \
        BOOST_PYTHON_RETURN_TO_PYTHON_BY_VALUE(T,expr, pytype)  \
        BOOST_PYTHON_ARG_TO_PYTHON_BY_VALUE(T,expr)

} } // namespace boost::python

//boost::python::register_ptr_to_python< boost::shared_ptr<Base> >();<|MERGE_RESOLUTION|>--- conflicted
+++ resolved
@@ -29,9 +29,6 @@
  * OF THIS SOFTWARE, EVEN IF ADVISED OF THE POSSIBILITY OF SUCH DAMAGE.
  */
 
-<<<<<<< HEAD
-#pragma once
-=======
 /**
  * @file   pyutils.h
  * @author John Wiegley
@@ -40,10 +37,7 @@
  *
  * @brief Basic utilities for Python API.
  */
-
-#ifndef INCLUDED_PYUTILS_H
-#define INCLUDED_PYUTILS_H
->>>>>>> 37c9e77a
+#pragma once
 
 template <typename T, typename TfromPy>
 struct object_from_python
