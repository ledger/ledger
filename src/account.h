--- conflicted
+++ resolved
@@ -223,13 +223,9 @@
     return *xdata_;
   }
 
-<<<<<<< HEAD
   value_t amount(const optional<bool> real_only = false) const;
-  value_t amount(const optional<bool> real_only, const optional<expr_t&>& expr) const;
-=======
-  value_t amount(const optional<bool> real_only = false,
-                 const optional<expr_t&>& expr = none) const;
->>>>>>> 5d460f3e
+  value_t amount(const optional<bool> real_only,
+                 const optional<expr_t&>& expr) const;
   value_t total(const optional<expr_t&>& expr = none) const;
 
   const xdata_t::details_t& self_details(bool gather_all = true) const;
