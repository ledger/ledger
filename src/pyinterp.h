--- conflicted
+++ resolved
@@ -29,9 +29,6 @@
  * OF THIS SOFTWARE, EVEN IF ADVISED OF THE POSSIBILITY OF SUCH DAMAGE.
  */
 
-<<<<<<< HEAD
-#pragma once
-=======
 /**
  * @defgroup python Python API
  */
@@ -44,10 +41,7 @@
  *
  * @brief Basic type for Python API.
  */
-
-#ifndef INCLUDED_PYINTERP_H
-#define INCLUDED_PYINTERP_H
->>>>>>> 37c9e77a
+#pragma once
 
 #include "session.h"
 
