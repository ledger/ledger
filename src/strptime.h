<<<<<<< HEAD
#pragma once
=======
// Copyright 2009 Google Inc.
//
// Licensed under the Apache License, Version 2.0 (the "License");
// you may not use this file except in compliance with the License.
// You may obtain a copy of the License at
//
//      http://www.apache.org/licenses/LICENSE-2.0
//
// Unless required by applicable law or agreed to in writing, software
// distributed under the License is distributed on an "AS IS" BASIS,
// WITHOUT WARRANTIES OR CONDITIONS OF ANY KIND, either express or implied.
// See the License for the specific language governing permissions and
// limitations under the License.

/**
 * @addtogroup util
 */

/**
 * @file   strptime.h
 *
 * @ingroup util
 *
 * @brief Implements strptime under Windows
 */
#ifndef INCLUDED_STRPTIME_H
#define INCLUDED_STRPTIME_H
>>>>>>> 37c9e77a

char* strptime(const char *buf, const char *fmt, struct tm *tm);<|MERGE_RESOLUTION|>--- conflicted
+++ resolved
@@ -1,6 +1,3 @@
-<<<<<<< HEAD
-#pragma once
-=======
 // Copyright 2009 Google Inc.
 //
 // Licensed under the Apache License, Version 2.0 (the "License");
@@ -26,8 +23,6 @@
  *
  * @brief Implements strptime under Windows
  */
-#ifndef INCLUDED_STRPTIME_H
-#define INCLUDED_STRPTIME_H
->>>>>>> 37c9e77a
+#pragma once
 
 char* strptime(const char *buf, const char *fmt, struct tm *tm);