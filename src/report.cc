/*
 * Copyright (c) 2003-2012, John Wiegley.  All rights reserved.
 *
 * Redistribution and use in source and binary forms, with or without
 * modification, are permitted provided that the following conditions are
 * met:
 *
 * - Redistributions of source code must retain the above copyright
 *   notice, this list of conditions and the following disclaimer.
 *
 * - Redistributions in binary form must reproduce the above copyright
 *   notice, this list of conditions and the following disclaimer in the
 *   documentation and/or other materials provided with the distribution.
 *
 * - Neither the name of New Artisans LLC nor the names of its
 *   contributors may be used to endorse or promote products derived from
 *   this software without specific prior written permission.
 *
 * THIS SOFTWARE IS PROVIDED BY THE COPYRIGHT HOLDERS AND CONTRIBUTORS
 * "AS IS" AND ANY EXPRESS OR IMPLIED WARRANTIES, INCLUDING, BUT NOT
 * LIMITED TO, THE IMPLIED WARRANTIES OF MERCHANTABILITY AND FITNESS FOR
 * A PARTICULAR PURPOSE ARE DISCLAIMED. IN NO EVENT SHALL THE COPYRIGHT
 * OWNER OR CONTRIBUTORS BE LIABLE FOR ANY DIRECT, INDIRECT, INCIDENTAL,
 * SPECIAL, EXEMPLARY, OR CONSEQUENTIAL DAMAGES (INCLUDING, BUT NOT
 * LIMITED TO, PROCUREMENT OF SUBSTITUTE GOODS OR SERVICES; LOSS OF USE,
 * DATA, OR PROFITS; OR BUSINESS INTERRUPTION) HOWEVER CAUSED AND ON ANY
 * THEORY OF LIABILITY, WHETHER IN CONTRACT, STRICT LIABILITY, OR TORT
 * (INCLUDING NEGLIGENCE OR OTHERWISE) ARISING IN ANY WAY OUT OF THE USE
 * OF THIS SOFTWARE, EVEN IF ADVISED OF THE POSSIBILITY OF SUCH DAMAGE.
 */

#include <system.hh>

#include "report.h"
#include "session.h"
#include "pool.h"
#include "format.h"
#include "query.h"
#include "output.h"
#include "print.h"
#include "iterators.h"
#include "filters.h"
#include "precmd.h"
#include "select.h"
#include "stats.h"
#include "generate.h"
#include "draft.h"
#include "convert.h"
#include "ptree.h"
#include "emacs.h"
#include "org.h"

namespace ledger {

void report_t::normalize_options(const string& verb)
{
  // Patch up some of the reporting options based on what kind of
  // command it was.

#if HAVE_ISATTY
  if (! HANDLED(force_color)) {
    if (! HANDLED(no_color) && isatty(STDOUT_FILENO))
      HANDLER(color).on("?normalize");
    if (HANDLED(color) && ! isatty(STDOUT_FILENO))
      HANDLER(color).off();
  }
  if (! HANDLED(force_pager)) {
    if (HANDLED(pager_) && ! isatty(STDOUT_FILENO))
      HANDLER(pager_).off();
  }
#endif

  if (HANDLED(output_)) {
    if (HANDLED(color) && ! HANDLED(force_color))
      HANDLER(color).off();
    if (HANDLED(pager_) && ! HANDLED(force_pager))
      HANDLER(pager_).off();
  }

  item_t::use_aux_date = (HANDLED(aux_date) && ! HANDLED(primary_date));

  commodity_pool_t::current_pool->keep_base  = HANDLED(base);
  commodity_pool_t::current_pool->get_quotes = session.HANDLED(download);

  if (session.HANDLED(price_exp_))
    commodity_pool_t::current_pool->quote_leeway =
      lexical_cast<long>(session.HANDLER(price_exp_).value) * 3600L;

  if (session.HANDLED(price_db_))
    commodity_pool_t::current_pool->price_db = session.HANDLER(price_db_).str();
  else
    commodity_pool_t::current_pool->price_db = none;

  if (HANDLED(date_format_))
    set_date_format(HANDLER(date_format_).str().c_str());
  if (HANDLED(datetime_format_))
    set_datetime_format(HANDLER(datetime_format_).str().c_str());
  if (HANDLED(start_of_week_)) {
    if (optional<date_time::weekdays> weekday =
        string_to_day_of_week(HANDLER(start_of_week_).str()))
      start_of_week = *weekday;
  }

  long meta_width = -1;

  if (! HANDLED(prepend_format_) && HANDLED(meta_)) {
    if (! HANDLED(meta_width_)) {
      string::size_type i = HANDLER(meta_).str().find(':');
      if (i != string::npos) {
        HANDLED(meta_width_).on("?normalize",
                                string(HANDLER(meta_).str(), i + 1));
        HANDLED(meta_).on("?normalize",
                          string(HANDLER(meta_).str(), 0, i));
      }
    }
    if (HANDLED(meta_width_)) {
      HANDLER(prepend_format_)
        .on("?normalize", string("%(justify(truncated(tag(\"") +
            HANDLER(meta_).str() + "\"), " +
            HANDLED(meta_width_).value + " - 1), " +
            HANDLED(meta_width_).value + "))");
      meta_width = lexical_cast<long>(HANDLED(meta_width_).value);
    } else {
      HANDLER(prepend_format_)
        .on("?normalize", string("%(tag(\"") + HANDLER(meta_).str() + "\"))");
    }
  }

  if (verb == "print" || verb == "xact" || verb == "dump") {
    HANDLER(related_all).parent = this;
    HANDLER(related_all).on("?normalize");
  }
  else if (verb == "equity") {
    HANDLER(equity).on("?normalize");
  }

  if (verb[0] != 'b' && verb[0] != 'r')
    HANDLER(base).on("?normalize");

  // If a time period was specified with -p, check whether it also gave a
  // begin and/or end to the report period (though these can be overridden
  // using -b or -e).  Then, if no _duration_ was specified (such as monthly),
  // then ignore the period since the begin/end are the only interesting
  // details.
  if (HANDLED(period_))
    normalize_period();

  // If -j or -J were specified, set the appropriate format string now so as
  // to avoid option ordering issues were we to have done it during the
  // initial parsing of the options.
  if (HANDLED(amount_data)) {
    HANDLER(format_).on("?normalize", HANDLER(plot_amount_format_).value);
  }
  else if (HANDLED(total_data)) {
    HANDLER(format_).on("?normalize", HANDLER(plot_total_format_).value);
  }

  // If the --exchange (-X) option was used, parse out any final price
  // settings that may be there.
  if (HANDLED(exchange_) &&
      HANDLER(exchange_).str().find('=') != string::npos) {
    value_t(0L).exchange_commodities(HANDLER(exchange_).str(), true,
                                     terminus);
  }

  if (HANDLED(percent)) {
    commodity_t::decimal_comma_by_default = false;
    if (HANDLED(market)) {
      HANDLER(total_)
        .on("?normalize",
            "(__tmp = market(parent.total, value_date, exchange);"
            " ((is_account & parent & __tmp) ?"
            "   percent(scrub(market(total, value_date, exchange)), "
            "           scrub(__tmp)) : 0))");
    }
  }

  if (HANDLED(immediate) && HANDLED(market)) {
    HANDLER(amount_)
      .on("?normalize", "market(amount_expr, value_date, exchange)");
  }

  long cols = 0;
  if (HANDLED(columns_))
    cols = lexical_cast<long>(HANDLER(columns_).value);
  else if (const char * columns = std::getenv("COLUMNS"))
    cols = lexical_cast<long>(columns);
  else
    cols = 80L;

  if (meta_width > 0)
    cols -= meta_width;

  if (cols > 0) {
    DEBUG("auto.columns", "cols = " << cols);

    long date_width    = (HANDLED(date_width_) ?
                          lexical_cast<long>(HANDLER(date_width_).str()) :
                          static_cast<long>
                          (format_date(CURRENT_DATE(),FMT_PRINTED).length()));
    long payee_width   = (HANDLED(payee_width_) ?
                          lexical_cast<long>(HANDLER(payee_width_).str()) :
                          long(double(cols) * 0.263157));
    long account_width = (HANDLED(account_width_) ?
                          lexical_cast<long>(HANDLER(account_width_).str()) :
                          long(double(cols) * 0.302631));
    long amount_width  = (HANDLED(amount_width_) ?
                          lexical_cast<long>(HANDLER(amount_width_).str()) :
                          long(double(cols) * 0.157894));
    long total_width   = (HANDLED(total_width_) ?
                          lexical_cast<long>(HANDLER(total_width_).str()) :
                          amount_width);

    DEBUG("auto.columns", "date_width    = " << date_width);
    DEBUG("auto.columns", "payee_width   = " << payee_width);
    DEBUG("auto.columns", "account_width = " << account_width);
    DEBUG("auto.columns", "amount_width  = " << amount_width);
    DEBUG("auto.columns", "total_width   = " << total_width);

    if (! HANDLED(date_width_) &&
        ! HANDLED(payee_width_) &&
        ! HANDLED(account_width_) &&
        ! HANDLED(amount_width_) &&
        ! HANDLED(total_width_)) {
      long total = (4 /* the spaces between */ + date_width + payee_width +
                    account_width + amount_width + total_width +
                    (HANDLED(dc) ? 1 + amount_width : 0));
      while (total > cols && account_width > 5 && payee_width > 5) {
        DEBUG("auto.columns", "adjusting account down");
        if (total > cols) {
          --account_width;
          --total;
          if (total > cols) {
            --account_width;
            --total;
          }
        }
        if (total > cols) {
          --payee_width;
          --total;
        }
        DEBUG("auto.columns", "account_width now = " << account_width);
      }
    }

    if (! HANDLED(meta_width_))
      HANDLER(meta_width_).value    = "0";
    if (! HANDLED(prepend_width_))
      HANDLER(prepend_width_).value = "0";
    if (! HANDLED(date_width_))
      HANDLER(date_width_).value    = to_string(date_width);
    if (! HANDLED(payee_width_))
      HANDLER(payee_width_).value   = to_string(payee_width);
    if (! HANDLED(account_width_))
      HANDLER(account_width_).value = to_string(account_width);
    if (! HANDLED(amount_width_))
      HANDLER(amount_width_).value  = to_string(amount_width);
    if (! HANDLED(total_width_))
      HANDLER(total_width_).value   = to_string(total_width);
  }
}

void report_t::normalize_period()
{
  date_interval_t interval(HANDLER(period_).str());

  optional<date_t> begin = interval.begin();
  optional<date_t> end   = interval.end();

  if (! HANDLED(begin_) && begin) {
    string predicate = "date>=[" + to_iso_extended_string(*begin) + "]";
    HANDLER(limit_).on(string("?normalize"), predicate);
  }
  if (! HANDLED(end_) && end) {
    string predicate = "date<[" + to_iso_extended_string(*end) + "]";
    HANDLER(limit_).on(string("?normalize"), predicate);
  }

  if (! interval.duration)
    HANDLER(period_).off();
  else if (! HANDLED(sort_all_))
    HANDLER(sort_xacts_).on("?normalize");
}

void report_t::parse_query_args(const value_t& args, const string& whence)
{
  query_t query(args, what_to_keep());

  if (query.has_query(query_t::QUERY_LIMIT)) {
    HANDLER(limit_).on(whence, query.get_query(query_t::QUERY_LIMIT));
    DEBUG("report.predicate", "Limit predicate   = " << HANDLER(limit_).str());
  }

  if (query.has_query(query_t::QUERY_ONLY)) {
    HANDLER(only_).on(whence, query.get_query(query_t::QUERY_ONLY));
    DEBUG("report.predicate", "Only predicate    = " << HANDLER(only_).str());
  }

  if (query.has_query(query_t::QUERY_SHOW)) {
    HANDLER(display_).on(whence, query.get_query(query_t::QUERY_SHOW));
    DEBUG("report.predicate", "Display predicate = " << HANDLER(display_).str());
  }

  if (query.has_query(query_t::QUERY_BOLD)) {
    HANDLER(bold_if_).on(whence, query.get_query(query_t::QUERY_BOLD));
    DEBUG("report.predicate", "Bolding predicate = " << HANDLER(bold_if_).str());
  }

  if (query.has_query(query_t::QUERY_FOR)) {
    HANDLER(period_).on(whence, query.get_query(query_t::QUERY_FOR));
    DEBUG("report.predicate", "Report period     = " << HANDLER(period_).str());

    normalize_period();         // it needs normalization
  }
}

namespace {
  struct posts_flusher
  {
    post_handler_ptr handler;
    report_t&        report;

    posts_flusher(post_handler_ptr _handler, report_t& _report)
      : handler(_handler), report(_report) {
      TRACE_CTOR(posts_flusher, "post_handler_ptr, report_t&");
    }
    ~posts_flusher() throw() {
      TRACE_DTOR(posts_flusher);
    }

    void operator()(const value_t&) {
      report.session.journal->clear_xdata();
    }
  };
}

void report_t::posts_report(post_handler_ptr handler)
{
  handler = chain_post_handlers(handler, *this);
  if (HANDLED(group_by_)) {
    unique_ptr<post_splitter>
      splitter(new post_splitter(handler, *this, HANDLER(group_by_).expr));
    splitter->set_postflush_func(posts_flusher(handler, *this));
    handler = post_handler_ptr(splitter.release());
  }
  handler = chain_pre_post_handlers(handler, *this);

  journal_posts_iterator walker(*session.journal.get());
  pass_down_posts<journal_posts_iterator>(handler, walker);

  if (! HANDLED(group_by_))
    posts_flusher(handler, *this)(value_t());
}

void report_t::generate_report(post_handler_ptr handler)
{
  handler = chain_handlers(handler, *this);

  generate_posts_iterator walker
    (session, HANDLED(seed_) ?
     lexical_cast<unsigned int>(HANDLER(seed_).str()) : 0,
     HANDLED(head_) ?
     lexical_cast<unsigned int>(HANDLER(head_).str()) : 50);

  pass_down_posts<generate_posts_iterator>(handler, walker);
}

void report_t::xact_report(post_handler_ptr handler, xact_t& xact)
{
  handler = chain_handlers(handler, *this);

  xact_posts_iterator walker(xact);
  pass_down_posts<xact_posts_iterator>(handler, walker);

  xact.clear_xdata();
}

namespace {
  struct accounts_title_printer
  {
    acct_handler_ptr handler;
    report_t&        report;

    accounts_title_printer(acct_handler_ptr _handler, report_t& _report)
      : handler(_handler), report(_report) {}

    void operator()(const value_t& val)
    {
      if (! report.HANDLED(no_titles)) {
        std::ostringstream buf;
        val.print(buf);
        handler->title(buf.str());
      }
    }
  };

  struct accounts_flusher
  {
    acct_handler_ptr handler;
    report_t&        report;

    accounts_flusher(acct_handler_ptr _handler, report_t& _report)
      : handler(_handler), report(_report) {}

    void operator()(const value_t&)
    {
      report.HANDLER(amount_).expr.mark_uncompiled();
      report.HANDLER(total_).expr.mark_uncompiled();
      report.HANDLER(display_amount_).expr.mark_uncompiled();
      report.HANDLER(display_total_).expr.mark_uncompiled();
      report.HANDLER(revalued_total_).expr.mark_uncompiled();

      if (report.HANDLED(display_)) {
        DEBUG("report.predicate",
              "Display predicate = " << report.HANDLER(display_).str());
        if (! report.HANDLED(sort_)) {
          basic_accounts_iterator iter(*report.session.journal->master);
          pass_down_accounts<basic_accounts_iterator>
            (handler, iter, predicate_t(report.HANDLER(display_).str(),
                                        report.what_to_keep()), report);
        } else {
          expr_t sort_expr(report.HANDLER(sort_).str());
          sort_expr.set_context(&report);
          sorted_accounts_iterator iter(*report.session.journal->master,
                                        sort_expr, report.HANDLED(flat));
          pass_down_accounts<sorted_accounts_iterator>
            (handler, iter, predicate_t(report.HANDLER(display_).str(),
                                        report.what_to_keep()), report);
        }
      } else {
        if (! report.HANDLED(sort_)) {
          basic_accounts_iterator iter(*report.session.journal->master);
          pass_down_accounts<basic_accounts_iterator>(handler, iter);
        } else {
          expr_t sort_expr(report.HANDLER(sort_).str());
          sort_expr.set_context(&report);
          sorted_accounts_iterator iter(*report.session.journal->master,
                                        sort_expr, report.HANDLED(flat));
          pass_down_accounts<sorted_accounts_iterator>(handler, iter);
        }
      }

      report.session.journal->clear_xdata();
    }
  };
}

void report_t::accounts_report(acct_handler_ptr handler)
{
  post_handler_ptr chain =
    chain_post_handlers(post_handler_ptr(new ignore_posts), *this,
                        /* for_accounts_report= */ true);
  if (HANDLED(group_by_)) {
    unique_ptr<post_splitter>
      splitter(new post_splitter(chain, *this, HANDLER(group_by_).expr));

    splitter->set_preflush_func(accounts_title_printer(handler, *this));
    splitter->set_postflush_func(accounts_flusher(handler, *this));

    chain = post_handler_ptr(splitter.release());
  }
  chain = chain_pre_post_handlers(chain, *this);

  // The lifetime of the chain object controls the lifetime of all temporary
  // objects created within it during the call to pass_down_posts, which will
  // be needed later by the pass_down_accounts.
  journal_posts_iterator walker(*session.journal.get());
  pass_down_posts<journal_posts_iterator>(chain, walker);

  if (! HANDLED(group_by_))
    accounts_flusher(handler, *this)(value_t());
}

void report_t::commodities_report(post_handler_ptr handler)
{
  handler = chain_handlers(handler, *this);

  posts_commodities_iterator * walker(new posts_commodities_iterator(*session.journal.get()));
  try {
    pass_down_posts<posts_commodities_iterator>(handler, *walker);
  }
  catch (...) {
#if VERIFY_ON
    IF_VERIFY() {
      // If --verify was used, clean up the posts_commodities_iterator.
      // Otherwise, just leak like a sieve.
      checked_delete(walker);
    }
#endif
    throw;
  }

  session.journal->clear_xdata();
}

value_t report_t::display_value(const value_t& val)
{
  value_t temp(val.strip_annotations(what_to_keep()));
  if (HANDLED(base))
    return temp;
  else
    return temp.unreduced();
}

namespace {
  value_t top_amount(const value_t& val)
  {
    switch (val.type()) {
    case value_t::BALANCE:
      return (*val.as_balance().amounts.begin()).second;

    case value_t::SEQUENCE: {
      return top_amount(*val.as_sequence().begin());
    }

    default:
      return val;
    }
  }
}

value_t report_t::fn_top_amount(call_scope_t& args)
{
  return top_amount(args[0]);
}

value_t report_t::fn_amount_expr(call_scope_t& scope)
{
  return HANDLER(amount_).expr.calc(scope);
}

value_t report_t::fn_total_expr(call_scope_t& scope)
{
  return HANDLER(total_).expr.calc(scope);
}

value_t report_t::fn_display_amount(call_scope_t& scope)
{
  return HANDLER(display_amount_).expr.calc(scope);
}

value_t report_t::fn_display_total(call_scope_t& scope)
{
  return HANDLER(display_total_).expr.calc(scope);
}

value_t report_t::fn_should_bold(call_scope_t& scope)
{
  if (HANDLED(bold_if_))
    return HANDLER(bold_if_).expr.calc(scope);
  else
    return false;
}

value_t report_t::fn_market(call_scope_t& args)
{
  value_t result;
  value_t arg0 = args[0];

  datetime_t moment;
  if (args.has<datetime_t>(1))
    moment = args.get<datetime_t>(1);

  if (arg0.is_string()) {
    amount_t tmp(1L);
    commodity_t * commodity =
      commodity_pool_t::current_pool->find_or_create(arg0.as_string());
    tmp.set_commodity(*commodity);
    arg0 = tmp;
  }

  string target_commodity;
  if (args.has<string>(2))
    target_commodity = args.get<string>(2);

  if (! target_commodity.empty())
    result = arg0.exchange_commodities(target_commodity,
                                       /* add_prices= */ false, moment);
  else
    result = arg0.value(moment);

  return ! result.is_null() ? result : arg0;
}

value_t report_t::fn_get_at(call_scope_t& args)
{
  std::size_t index = static_cast<std::size_t>(args.get<long>(1));
  if (index == 0) {
    if (! args[0].is_sequence())
      return args[0];
  }
  else if (! args[0].is_sequence()) {
    throw_(std::runtime_error,
           _f("Attempting to get argument at index %1% from %2%")
           % index % args[0].label());
  }

  value_t::sequence_t& seq(args[0].as_sequence_lval());
  if (index >= seq.size())
    throw_(std::runtime_error,
           _f("Attempting to get index %1% from %2% with %3% elements")
           % index % args[0].label() % seq.size());

  return seq[index];
}

value_t report_t::fn_is_seq(call_scope_t& scope)
{
  return scope.value().is_sequence();
}

value_t report_t::fn_strip(call_scope_t& args)
{
  return args.value().strip_annotations(what_to_keep());
}

value_t report_t::fn_trim(call_scope_t& args)
{
  string             temp(args.value().to_string());
  scoped_array<char> buf(new char[temp.length() + 1]);
  std::strcpy(buf.get(), temp.c_str());

  const char * p = buf.get();
  while (*p && std::isspace(*p))
    p++;

  const char * e = buf.get() + temp.length();
  while (e > p && std::isspace(*e))
    e--;

  if (e == p) {
    return string_value(empty_string);
  }
  else if (e < p) {
    assert(false);
    return string_value(empty_string);
  }
  else {
    return string_value(string(p, static_cast<std::string::size_type>(e - p)));
  }
}

value_t report_t::fn_format(call_scope_t& args)
{
  format_t format(args.get<string>(0));
  std::ostringstream out;
  out << format(args);
  return string_value(out.str());
}

value_t report_t::fn_print(call_scope_t& args)
{
  for (std::size_t i = 0; i < args.size(); i++)
    args[i].print(output_stream);
  static_cast<std::ostream&>(output_stream) << std::endl;
  return true;
}

value_t report_t::fn_scrub(call_scope_t& args)
{
  return display_value(args.value());
}

value_t report_t::fn_rounded(call_scope_t& args)
{
  return args.value().rounded();
}

value_t report_t::fn_unrounded(call_scope_t& args)
{
  return args.value().unrounded();
}

value_t report_t::fn_quantity(call_scope_t& args)
{
  return args.get<amount_t>(0).number();
}

value_t report_t::fn_floor(call_scope_t& args)
{
  return args[0].floored();
}

value_t report_t::fn_ceiling(call_scope_t& args)
{
  return args[0].ceilinged();
}

value_t report_t::fn_round(call_scope_t& args)
{
  return args[0].rounded();
}

value_t report_t::fn_unround(call_scope_t& args)
{
  return args[0].unrounded();
}

value_t report_t::fn_abs(call_scope_t& args)
{
  return args[0].abs();
}

value_t report_t::fn_truncated(call_scope_t& args)
{
  return string_value(format_t::truncate
                      (args.get<string>(0),
                       (args.has<int>(1) && args.get<int>(1) > 0) ?
                       static_cast<std::size_t>(args.get<int>(1)) : 0,
                       args.has<int>(2) ?
                       static_cast<std::size_t>(args.get<int>(2)) : 0));
}

value_t report_t::fn_justify(call_scope_t& args)
{
  uint_least8_t flags(AMOUNT_PRINT_ELIDE_COMMODITY_QUOTES);

  if (args.has<bool>(3) && args.get<bool>(3))
    flags |= AMOUNT_PRINT_RIGHT_JUSTIFY;
  if (args.has<bool>(4) && args.get<bool>(4))
    flags |= AMOUNT_PRINT_COLORIZE;

  std::ostringstream out;
  args[0].print(out, args.get<int>(1),
                args.has<int>(2) ? args.get<int>(2) : -1, flags);

  return string_value(out.str());
}

value_t report_t::fn_quoted(call_scope_t& args)
{
  std::ostringstream out;

  out << '"';
  string arg(args.get<string>(0));
  foreach (const char ch, arg) {
    if (ch == '"')
      out << "\\\"";
    else
      out << ch;
  }
  out << '"';

  return string_value(out.str());
}

value_t report_t::fn_join(call_scope_t& args)
{
  std::ostringstream out;

  string arg(args.get<string>(0));
  foreach (const char ch, arg) {
    if (ch != '\n')
      out << ch;
    else
      out << "\\n";
  }
  return string_value(out.str());
}

value_t report_t::fn_format_date(call_scope_t& args)
{
  if (args.has<string>(1))
    return string_value(format_date(args.get<date_t>(0), FMT_CUSTOM,
                                    args.get<string>(1).c_str()));
  else
    return string_value(format_date(args.get<date_t>(0), FMT_PRINTED));
}

value_t report_t::fn_format_datetime(call_scope_t& args)
{
  if (args.has<string>(1))
    return string_value(format_datetime(args.get<datetime_t>(0), FMT_CUSTOM,
                                        args.get<string>(1).c_str()));
  else
    return string_value(format_datetime(args.get<datetime_t>(0), FMT_PRINTED));
}

value_t report_t::fn_ansify_if(call_scope_t& args)
{
  if (args.has<string>(1)) {
    string color = args.get<string>(1);
    std::ostringstream buf;
    if (color == "black")          buf << "\033[30m";
    else if (color == "red")       buf << "\033[31m";
    else if (color == "green")     buf << "\033[32m";
    else if (color == "yellow")    buf << "\033[33m";
    else if (color == "blue")      buf << "\033[34m";
    else if (color == "magenta")   buf << "\033[35m";
    else if (color == "cyan")      buf << "\033[36m";
    else if (color == "white")     buf << "\033[37m";
    else if (color == "bold")      buf << "\033[1m";
    else if (color == "underline") buf << "\033[4m";
    else if (color == "blink")     buf << "\033[5m";
    buf << args[0];
    buf << "\033[0m";
    return string_value(buf.str());
  }
  return args[0];
}

value_t report_t::fn_percent(call_scope_t& args)
{
  return (amount_t("100.00%") *
          (args.get<amount_t>(0) / args.get<amount_t>(1)).number());
}

value_t report_t::fn_commodity(call_scope_t& args)
{
  return string_value(args.get<amount_t>(0).commodity().symbol());
}

value_t report_t::fn_nail_down(call_scope_t& args)
{
  value_t arg0(args[0]);
  value_t arg1(args[1]);

  switch (arg0.type()) {
  case value_t::AMOUNT: {
    amount_t tmp(arg0.as_amount());
    if (tmp.has_commodity() && ! tmp.is_null() && ! tmp.is_realzero()) {
      arg1 = arg1.strip_annotations(keep_details_t()).to_amount();
      expr_t value_expr(is_expr(arg1) ?
                        as_expr(arg1) :
                        expr_t::op_t::wrap_value(arg1.unrounded() /
                                                 arg0.number()));
      std::ostringstream buf;
      value_expr.print(buf);
      value_expr.set_text(buf.str());

      tmp.set_commodity(tmp.commodity().nail_down(value_expr));
    }
    return tmp;
  }

  case value_t::BALANCE: {
    balance_t tmp;
    foreach (const balance_t::amounts_map::value_type& pair,
             arg0.as_balance_lval().amounts) {
      call_scope_t inner_args(*args.parent);
      inner_args.push_back(pair.second);
      inner_args.push_back(arg1);
      tmp += fn_nail_down(inner_args).as_amount();
    }
    return tmp;
  }

  case value_t::SEQUENCE: {
    value_t tmp;
    foreach (value_t& value, arg0.as_sequence_lval()) {
      call_scope_t inner_args(*args.parent);
      inner_args.push_back(value);
      inner_args.push_back(arg1);
      tmp.push_back(fn_nail_down(inner_args));
    }
    return tmp;
  }

  default:
    throw_(std::runtime_error, _f("Attempting to nail down %1%")
           % args[0].label());
  }
  return arg0;
}

value_t report_t::fn_lot_date(call_scope_t& args)
{
  if (args[0].has_annotation()) {
    const annotation_t& details(args[0].annotation());
    if (details.date)
      return *details.date;
  }
  return NULL_VALUE;
}

value_t report_t::fn_lot_price(call_scope_t& args)
{
  if (args[0].has_annotation()) {
    const annotation_t& details(args[0].annotation());
    if (details.price)
      return *details.price;
  }
  return NULL_VALUE;
}

value_t report_t::fn_lot_tag(call_scope_t& args)
{
  if (args[0].has_annotation()) {
    const annotation_t& details(args[0].annotation());
    if (details.tag)
      return string_value(*details.tag);
  }
  return NULL_VALUE;
}

value_t report_t::fn_to_boolean(call_scope_t& args)
{
  return args.get<bool>(0);
}

value_t report_t::fn_to_int(call_scope_t& args)
{
  // This method is not called fn_to_long, because that would be
  // confusing to users who don't care about the distinction between
  // integer and long.
  return args.get<long>(0);
}

value_t report_t::fn_to_datetime(call_scope_t& args)
{
  return args.get<datetime_t>(0);
}

value_t report_t::fn_to_date(call_scope_t& args)
{
  return args.get<date_t>(0);
}

value_t report_t::fn_to_amount(call_scope_t& args)
{
  return args.get<amount_t>(0);
}

value_t report_t::fn_to_balance(call_scope_t& args)
{
  return args.get<balance_t>(0);
}

value_t report_t::fn_to_string(call_scope_t& args)
{
  return string_value(args.get<string>(0));
}

value_t report_t::fn_to_mask(call_scope_t& args)
{
  return args.get<mask_t>(0);
}

value_t report_t::fn_to_sequence(call_scope_t& args)
{
  return args[0].to_sequence();
}

namespace {
  value_t fn_black(call_scope_t&) {
    return string_value("black");
  }
  value_t fn_blink(call_scope_t&) {
    return string_value("blink");
  }
  value_t fn_blue(call_scope_t&) {
    return string_value("blue");
  }
  value_t fn_bold(call_scope_t&) {
    return string_value("bold");
  }
  value_t fn_cyan(call_scope_t&) {
    return string_value("cyan");
  }
  value_t fn_green(call_scope_t&) {
    return string_value("green");
  }
  value_t fn_magenta(call_scope_t&) {
    return string_value("magenta");
  }
  value_t fn_red(call_scope_t&) {
    return string_value("red");
  }
  value_t fn_underline(call_scope_t&) {
    return string_value("underline");
  }
  value_t fn_white(call_scope_t&) {
    return string_value("white");
  }
  value_t fn_yellow(call_scope_t&) {
    return string_value("yellow");
  }
  value_t fn_false(call_scope_t&) {
    return false;
  }
  value_t fn_null(call_scope_t&) {
    return NULL_VALUE;
  }
}

value_t report_t::reload_command(call_scope_t&)
{
  session.close_journal_files();
  session.read_journal_files();
  return true;
}

value_t report_t::echo_command(call_scope_t& args)
{
  std::ostream& out(output_stream);
  out << args.get<string>(0) << std::endl;
  return true;
}

value_t report_t::pricemap_command(call_scope_t& args)
{
  std::ostream& out(output_stream);
  commodity_pool_t::current_pool->commodity_price_history.print_map
    (out, args.has<string>(0) ?
     datetime_t(parse_date(args.get<string>(0))) : datetime_t());
  return true;
}

option_t<report_t> * report_t::lookup_option(const char * p)
{
  switch (*p) {
  case '%':
    OPT_CH(percent);
    break;
  case 'A':
    OPT_CH(average);
    break;
  case 'B':
    OPT_CH(basis);
    break;
  case 'C':
    OPT_CH(cleared);
    break;
  case 'D':
    OPT_CH(daily);
    break;
  case 'E':
    OPT_CH(empty);
    break;
  case 'F':
    OPT_CH(format_);
    break;
  case 'G':
    OPT_CH(gain);
    break;
  case 'H':
    OPT_CH(historical);
    break;
  case 'I':
    OPT_CH(price);
    break;
  case 'J':
    OPT_CH(total_data);
    break;
  case 'L':
    OPT_CH(actual);
    break;
  case 'M':
    OPT_CH(monthly);
    break;
  case 'O':
    OPT_CH(quantity);
    break;
  case 'P':
    OPT_CH(by_payee);
    break;
  case 'R':
    OPT_CH(real);
    break;
  case 'S':
    OPT_CH(sort_);
    break;
  case 'T':
    OPT_CH(total_);
    break;
  case 'U':
    OPT_CH(uncleared);
    break;
  case 'V':
    OPT_CH(market);
    break;
  case 'W':
    OPT_CH(weekly);
    break;
  case 'X':
    OPT_CH(exchange_);
    break;
  case 'Y':
    OPT_CH(yearly);
    break;
  case 'a':
    OPT(abbrev_len_);
    else OPT_(account_);
    else OPT(actual);
    else OPT(add_budget);
    else OPT(amount_);
    else OPT(amount_data);
    else OPT_ALT(primary_date, actual_dates);
    else OPT(anon);
    else OPT_ALT(color, ansi);
    else OPT(auto_match);
    else OPT(aux_date);
    else OPT(average);
    else OPT(account_width_);
    else OPT(amount_width_);
    break;
  case 'b':
    OPT(balance_format_);
    else OPT(base);
    else OPT(basis);
    else OPT_(begin_);
    else OPT(bold_if_);
    else OPT(budget);
    else OPT(budget_format_);
    else OPT(by_payee);
    break;
  case 'c':
    OPT(csv_format_);
    else OPT_ALT(gain, change);
    else OPT(cleared);
    else OPT(collapse);
    else OPT(collapse_if_zero);
    else OPT(color);
    else OPT(columns_);
    else OPT_ALT(basis, cost);
    else OPT_(current);
    else OPT(count);
    break;
  case 'd':
    OPT(daily);
    else OPT(date_);
    else OPT(date_format_);
    else OPT(datetime_format_);
    else OPT(dc);
    else OPT(depth_);
    else OPT(deviation);
    else OPT_ALT(rich_data, detail);
    else OPT_(display_);
    else OPT(display_amount_);
    else OPT(display_total_);
    else OPT_ALT(dow, days_of_week);
    else OPT(date_width_);
    break;
  case 'e':
    OPT(empty);
    else OPT_(end_);
    else OPT(equity);
    else OPT(exact);
    else OPT(exchange_);
    else OPT_ALT(aux_date, effective);
    break;
  case 'f':
    OPT(flat);
    else OPT_ALT(forecast_while_, forecast_);
    else OPT(forecast_years_);
    else OPT(format_);
    else OPT(force_color);
    else OPT(force_pager);
    else OPT_ALT(head_, first_);
    break;
  case 'g':
    OPT(gain);
    else OPT(group_by_);
    else OPT(group_title_format_);
    else OPT(generated);
    break;
  case 'h':
    OPT(head_);
    else OPT(historical);
    break;
  case 'i':
    OPT(invert);
    else OPT(inject_);
    else OPT(immediate);
    break;
  case 'j':
    OPT_CH(amount_data);
    break;
  case 'l':
    OPT_(limit_);
    else OPT(lot_dates);
    else OPT(lot_prices);
    else OPT_ALT(lot_notes, lot_tags);
    else OPT(lots);
    else OPT(lots_actual);
    else OPT_ALT(tail_, last_);
    break;
  case 'm':
    OPT(market);
    else OPT(monthly);
    else OPT(meta_);
    else OPT(meta_width_);
    break;
  case 'n':
    OPT_CH(collapse);
    else OPT(no_color);
    else OPT(no_rounding);
    else OPT(no_titles);
    else OPT(no_total);
    else OPT(now_);
    break;
  case 'o':
    OPT(only_);
    else OPT_(output_);
    break;
  case 'p':
    OPT(pager_);
    else OPT(payee_);
    else OPT(pending);
    else OPT(percent);
    else OPT_(period_);
    else OPT_ALT(sort_xacts_, period_sort_);
    else OPT(pivot_);
    else OPT(plot_amount_format_);
    else OPT(plot_total_format_);
    else OPT(price);
    else OPT(prices_format_);
    else OPT(pricedb_format_);
    else OPT(primary_date);
    else OPT(payee_width_);
    else OPT(prepend_format_);
    else OPT(prepend_width_);
    break;
  case 'q':
    OPT(quantity);
    else OPT(quarterly);
    break;
  case 'r':
    OPT(raw);
    else OPT(real);
    else OPT(register_format_);
    else OPT_(related);
    else OPT(related_all);
    else OPT(revalued);
    else OPT(revalued_only);
    else OPT(revalued_total_);
    else OPT(rich_data);
    break;
  case 's':
    OPT(sort_);
    else OPT(sort_all_);
    else OPT(sort_xacts_);
    else OPT_(subtotal);
    else OPT(start_of_week_);
    else OPT(seed_);
    break;
  case 't':
    OPT_CH(amount_);
    else OPT(tail_);
    else OPT(total_);
    else OPT(total_data);
    else OPT(truncate_);
    else OPT(total_width_);
    else OPT(time_report);
    break;
  case 'u':
    OPT(unbudgeted);
    else OPT(uncleared);
    else OPT(unrealized);
    else OPT(unrealized_gains_);
    else OPT(unrealized_losses_);
    else OPT(unround);
    break;
  case 'v':
<<<<<<< HEAD
    OPT(values);
=======
    OPT_ALT(market, value);
>>>>>>> 6ff7dac7
    break;
  case 'w':
    OPT(weekly);
    else OPT_(wide);
    break;
  case 'y':
    OPT_CH(date_format_);
    else OPT(yearly);
    break;
  }
  return NULL;
}

void report_t::define(const symbol_t::kind_t kind, const string& name,
                      expr_t::ptr_op_t def)
{
  session.define(kind, name, def);
}

expr_t::ptr_op_t report_t::lookup(const symbol_t::kind_t kind,
                                  const string& name)
{
  if (expr_t::ptr_op_t def = session.lookup(kind, name))
    return def;

  const char * p = name.c_str();

  switch (kind) {
  case symbol_t::FUNCTION:
    // Support 2.x's single-letter value expression names.
    if (*(p + 1) == '\0') {
      switch (*p) {
      case 'd':
      case 'm':
        return MAKE_FUNCTOR(report_t::fn_now);
      case 'P':
        return MAKE_FUNCTOR(report_t::fn_market);
      case 't':
        return MAKE_FUNCTOR(report_t::fn_display_amount);
      case 'T':
        return MAKE_FUNCTOR(report_t::fn_display_total);
      case 'U':
        return MAKE_FUNCTOR(report_t::fn_abs);
      case 'S':
        return MAKE_FUNCTOR(report_t::fn_strip);
      case 'i':
        throw_(std::runtime_error,
               _("The i value expression variable is no longer supported"));
      case 'A':
        throw_(std::runtime_error,
               _("The A value expression variable is no longer supported"));
      case 'v':
      case 'V':
        throw_(std::runtime_error,
               _("The V and v value expression variables are no longer supported"));
      case 'I':
      case 'B':
        throw_(std::runtime_error,
               _("The I and B value expression variables are no longer supported"));
      case 'g':
      case 'G':
        throw_(std::runtime_error,
               _("The G and g value expression variables are no longer supported"));
      default:
        return NULL;
      }
    }

    switch (*p) {
    case 'a':
      if (is_eq(p, "amount_expr"))
        return MAKE_FUNCTOR(report_t::fn_amount_expr);
      else if (is_eq(p, "ansify_if"))
        return MAKE_FUNCTOR(report_t::fn_ansify_if);
      else if (is_eq(p, "abs"))
        return MAKE_FUNCTOR(report_t::fn_abs);
      break;

    case 'b':
      if (is_eq(p, "black"))
        return WRAP_FUNCTOR(fn_black);
      else if (is_eq(p, "blink"))
        return WRAP_FUNCTOR(fn_blink);
      else if (is_eq(p, "blue"))
        return WRAP_FUNCTOR(fn_blue);
      else if (is_eq(p, "bold"))
        return WRAP_FUNCTOR(fn_bold);
      break;

    case 'c':
      if (is_eq(p, "cyan"))
        return WRAP_FUNCTOR(fn_cyan);
      else if (is_eq(p, "commodity"))
        return MAKE_FUNCTOR(report_t::fn_commodity);
      else if (is_eq(p, "ceiling"))
        return MAKE_FUNCTOR(report_t::fn_ceiling);
      break;

    case 'd':
      if (is_eq(p, "display_amount"))
        return MAKE_FUNCTOR(report_t::fn_display_amount);
      else if (is_eq(p, "display_total"))
        return MAKE_FUNCTOR(report_t::fn_display_total);
      else if (is_eq(p, "date"))
        return MAKE_FUNCTOR(report_t::fn_today);
      break;

    case 'f':
      if (is_eq(p, "format_date"))
        return MAKE_FUNCTOR(report_t::fn_format_date);
      else if (is_eq(p, "format_datetime"))
        return MAKE_FUNCTOR(report_t::fn_format_datetime);
      else if (is_eq(p, "format"))
        return MAKE_FUNCTOR(report_t::fn_format);
      else if (is_eq(p, "floor"))
        return MAKE_FUNCTOR(report_t::fn_floor);
      break;

    case 'g':
      if (is_eq(p, "get_at"))
        return MAKE_FUNCTOR(report_t::fn_get_at);
      else if (is_eq(p, "green"))
        return WRAP_FUNCTOR(fn_green);
      break;

    case 'i':
      if (is_eq(p, "is_seq"))
        return MAKE_FUNCTOR(report_t::fn_is_seq);
      break;

    case 'j':
      if (is_eq(p, "justify"))
        return MAKE_FUNCTOR(report_t::fn_justify);
      else if (is_eq(p, "join"))
        return MAKE_FUNCTOR(report_t::fn_join);
      break;

    case 'm':
      if (is_eq(p, "market"))
        return MAKE_FUNCTOR(report_t::fn_market);
      else if (is_eq(p, "magenta"))
        return WRAP_FUNCTOR(fn_magenta);
      break;

    case 'n':
      if (is_eq(p, "null"))
        return WRAP_FUNCTOR(fn_null);
      else if (is_eq(p, "now"))
        return MAKE_FUNCTOR(report_t::fn_now);
      else if (is_eq(p, "nail_down"))
        return MAKE_FUNCTOR(report_t::fn_nail_down);
      break;

    case 'o':
      if (is_eq(p, "options"))
        return MAKE_FUNCTOR(report_t::fn_options);
      break;

    case 'p':
      if (is_eq(p, "post"))
        return WRAP_FUNCTOR(fn_false);
      else if (is_eq(p, "percent"))
        return MAKE_FUNCTOR(report_t::fn_percent);
      else if (is_eq(p, "print"))
        return MAKE_FUNCTOR(report_t::fn_print);
      break;

    case 'q':
      if (is_eq(p, "quoted"))
        return MAKE_FUNCTOR(report_t::fn_quoted);
      else if (is_eq(p, "quantity"))
        return MAKE_FUNCTOR(report_t::fn_quantity);
      break;

    case 'r':
      if (is_eq(p, "rounded"))
        return MAKE_FUNCTOR(report_t::fn_rounded);
      else if (is_eq(p, "red"))
        return WRAP_FUNCTOR(fn_red);
      else if (is_eq(p, "round"))
        return MAKE_FUNCTOR(report_t::fn_round);
      break;

    case 's':
      if (is_eq(p, "scrub"))
        return MAKE_FUNCTOR(report_t::fn_scrub);
      else if (is_eq(p, "strip"))
        return MAKE_FUNCTOR(report_t::fn_strip);
      else if (is_eq(p, "should_bold"))
        return MAKE_FUNCTOR(report_t::fn_should_bold);
      break;

    case 't':
      if (is_eq(p, "truncated"))
        return MAKE_FUNCTOR(report_t::fn_truncated);
      else if (is_eq(p, "total_expr"))
        return MAKE_FUNCTOR(report_t::fn_total_expr);
      else if (is_eq(p, "today"))
        return MAKE_FUNCTOR(report_t::fn_today);
      else if (is_eq(p, "t"))
        return MAKE_FUNCTOR(report_t::fn_display_amount);
      else if (is_eq(p, "trim"))
        return MAKE_FUNCTOR(report_t::fn_trim);
      else if (is_eq(p, "top_amount"))
        return MAKE_FUNCTOR(report_t::fn_top_amount);
      else if (is_eq(p, "to_boolean"))
        return MAKE_FUNCTOR(report_t::fn_to_boolean);
      else if (is_eq(p, "to_int"))
        return MAKE_FUNCTOR(report_t::fn_to_int);
      else if (is_eq(p, "to_datetime"))
        return MAKE_FUNCTOR(report_t::fn_to_datetime);
      else if (is_eq(p, "to_date"))
        return MAKE_FUNCTOR(report_t::fn_to_date);
      else if (is_eq(p, "to_amount"))
        return MAKE_FUNCTOR(report_t::fn_to_amount);
      else if (is_eq(p, "to_balance"))
        return MAKE_FUNCTOR(report_t::fn_to_balance);
      else if (is_eq(p, "to_string"))
        return MAKE_FUNCTOR(report_t::fn_to_string);
      else if (is_eq(p, "to_mask"))
        return MAKE_FUNCTOR(report_t::fn_to_mask);
      else if (is_eq(p, "to_sequence"))
        return MAKE_FUNCTOR(report_t::fn_to_sequence);
      break;

    case 'T':
      if (is_eq(p, "T"))
        return MAKE_FUNCTOR(report_t::fn_display_total);
      break;

    case 'u':
      if (is_eq(p, "underline"))
        return WRAP_FUNCTOR(fn_underline);
      else if (is_eq(p, "unround"))
        return MAKE_FUNCTOR(report_t::fn_unround);
      else if (is_eq(p, "unrounded"))
        return MAKE_FUNCTOR(report_t::fn_unrounded);
      break;

    case 'v':
      if (is_eq(p, "value_date"))
        return MAKE_FUNCTOR(report_t::fn_now);
      break;

    case 'w':
      if (is_eq(p, "white"))
        return WRAP_FUNCTOR(fn_white);
      break;

    case 'y':
      if (is_eq(p, "yellow"))
        return WRAP_FUNCTOR(fn_yellow);
      break;
    }

    // Check if they are trying to access an option's setting or value.
    if (option_t<report_t> * handler = lookup_option(p))
      return MAKE_OPT_FUNCTOR(report_t, handler);
    break;

  case symbol_t::OPTION:
    if (option_t<report_t> * handler = lookup_option(p))
      return MAKE_OPT_HANDLER(report_t, handler);
    break;

#define POSTS_REPORTER(formatter)                               \
    WRAP_FUNCTOR(reporter<>(post_handler_ptr(formatter), *this, \
                            string("#") + p))

    // Can't use WRAP_FUNCTOR here because the template arguments
    // confuse the parser
#define POSTS_REPORTER_(method, formatter)                      \
    expr_t::op_t::wrap_functor                                  \
    (reporter<post_t, post_handler_ptr, method>                 \
      (post_handler_ptr(formatter), *this, string("#") + p))

#define FORMATTED_POSTS_REPORTER(format)                                \
    POSTS_REPORTER                                                      \
      (new format_posts                                                 \
       (*this, report_format(HANDLER(format)),                          \
        maybe_format(HANDLER(prepend_format_)),                         \
        HANDLED(prepend_width_) ?                                       \
        lexical_cast<std::size_t>(HANDLER(prepend_width_).str()) : 0))

#define FORMATTED_COMMODITIES_REPORTER(format)                          \
    POSTS_REPORTER_                                                     \
      (&report_t::commodities_report,                                   \
       new format_posts                                                 \
       (*this, report_format(HANDLER(format)),                          \
        maybe_format(HANDLER(prepend_format_)),                         \
        HANDLED(prepend_width_) ?                                       \
        lexical_cast<std::size_t>(HANDLER(prepend_width_).str()) : 0))

#define ACCOUNTS_REPORTER(formatter)                                    \
    expr_t::op_t::wrap_functor(reporter<account_t, acct_handler_ptr,    \
                               &report_t::accounts_report>              \
                               (acct_handler_ptr(formatter), *this,     \
                                string("#") + p))

#define FORMATTED_ACCOUNTS_REPORTER(format)                             \
    ACCOUNTS_REPORTER                                                   \
      (new format_accounts                                              \
       (*this, report_format(HANDLER(format)),                          \
        maybe_format(HANDLER(prepend_format_)),                         \
        HANDLED(prepend_width_) ?                                       \
        lexical_cast<std::size_t>(HANDLER(prepend_width_).str()) : 0))

  case symbol_t::COMMAND:
    switch (*p) {
    case 'a':
      if (is_eq(p, "accounts")) {
        return POSTS_REPORTER(new report_accounts(*this));
      }
      break;

    case 'b':
      if (*(p + 1) == '\0' || is_eq(p, "bal") || is_eq(p, "balance")) {
        return FORMATTED_ACCOUNTS_REPORTER(balance_format_);
      }
      else if (is_eq(p, "budget")) {
        HANDLER(amount_).on(string("#budget"), "(amount, 0)");

        budget_flags |= BUDGET_WRAP_VALUES;
        if (! (budget_flags & ~BUDGET_WRAP_VALUES))
          budget_flags |= BUDGET_BUDGETED;

        return FORMATTED_ACCOUNTS_REPORTER(budget_format_);
      }
      break;

    case 'c':
      if (is_eq(p, "csv")) {
        return FORMATTED_POSTS_REPORTER(csv_format_);
      }
      else if (is_eq(p, "cleared")) {
        HANDLER(amount_).on(string("#cleared"),
                            "(amount, cleared ? amount : 0)");
        return FORMATTED_ACCOUNTS_REPORTER(cleared_format_);
      }
      else if (is_eq(p, "convert")) {
        return WRAP_FUNCTOR(convert_command);
      }
      else if (is_eq(p, "commodities")) {
        return POSTS_REPORTER(new report_commodities(*this));
      }
      break;
    case 'd':
      if (is_eq(p, "draft")) {
        return WRAP_FUNCTOR(xact_command);
      }
      break;
    case 'e':
      if (is_eq(p, "equity")) {
        HANDLER(generated).on("#equity");
        return POSTS_REPORTER(new print_xacts(*this));
      }
      else if (is_eq(p, "entry")) {
        return WRAP_FUNCTOR(xact_command);
      }
      else if (is_eq(p, "emacs")) {
        return POSTS_REPORTER(new format_emacs_posts(output_stream));
      }
      else if (is_eq(p, "echo")) {
        return MAKE_FUNCTOR(report_t::echo_command);
      }
      break;

    case 'j':
      if (is_eq(p, "json"))
        return POSTS_REPORTER(new format_ptree(*this,
                                               format_ptree::FORMAT_JSON));
      break;
    case 'l':
      if (is_eq(p, "lisp"))
        return POSTS_REPORTER(new format_emacs_posts(output_stream));
      break;
    case 'o':
      if (is_eq(p, "org"))
        return POSTS_REPORTER(new posts_to_org_table
                            (*this, maybe_format(HANDLER(prepend_format_))));
      break;

    case 'p':
      if (*(p + 1) == '\0' || is_eq(p, "print")) {
        return POSTS_REPORTER(new print_xacts(*this, HANDLED(raw)));
      }
      else if (is_eq(p, "prices")) {
        return FORMATTED_COMMODITIES_REPORTER(prices_format_);
      }
      else if (is_eq(p, "pricedb") || is_eq(p, "pricesdb")) {
        return FORMATTED_COMMODITIES_REPORTER(pricedb_format_);
      }
      else if (is_eq(p, "pricemap")) {
        return MAKE_FUNCTOR(report_t::pricemap_command);
      }
      else if (is_eq(p, "payees")) {
        return POSTS_REPORTER(new report_payees(*this));
      }
      break;

    case 'r':
      if (*(p + 1) == '\0' || is_eq(p, "reg") || is_eq(p, "register")) {
        return FORMATTED_POSTS_REPORTER(register_format_);
      }
      else if (is_eq(p, "reload")) {
        return MAKE_FUNCTOR(report_t::reload_command);
      }
      break;

    case 's':
      if (is_eq(p, "stats") || is_eq(p, "stat"))
        return WRAP_FUNCTOR(report_statistics);
      else if (is_eq(p, "source"))
        return WRAP_FUNCTOR(source_command);
      else if (is_eq(p, "select"))
        return WRAP_FUNCTOR(select_command);
      break;
    case 't':
      if (is_eq(p, "tags")) {
        return POSTS_REPORTER(new report_tags(*this));
      }
      break;
    case 'x':
      if (is_eq(p, "xact"))
        return WRAP_FUNCTOR(xact_command);
      else if (is_eq(p, "xml"))
        return POSTS_REPORTER(new format_ptree(*this,
                                               format_ptree::FORMAT_XML));
      break;
    }
    break;

  case symbol_t::PRECOMMAND:
    switch (*p) {
    case 'a':
      if (is_eq(p, "args"))
        return WRAP_FUNCTOR(query_command);
      break;
    case 'e':
      if (is_eq(p, "eval"))
        return WRAP_FUNCTOR(eval_command);
      else if (is_eq(p, "expr"))
        return WRAP_FUNCTOR(parse_command);
      break;
    case 'f':
      if (is_eq(p, "format"))
        return WRAP_FUNCTOR(format_command);
      break;
    case 'g':
      if (is_eq(p, "generate"))
        return POSTS_REPORTER_(&report_t::generate_report,
                               new print_xacts(*this));
      break;
    case 'p':
      if (is_eq(p, "parse"))
        return WRAP_FUNCTOR(parse_command);
      else if (is_eq(p, "period"))
        return WRAP_FUNCTOR(period_command);
      break;
    case 'q':
      if (is_eq(p, "query"))
        return WRAP_FUNCTOR(query_command);
      break;
    case 's':
      if (is_eq(p, "script"))
        return WRAP_FUNCTOR(source_command);
      break;
    case 't':
      if (is_eq(p, "template"))
        return WRAP_FUNCTOR(template_command);
      break;
    }
    break;

  default:
    break;
  }

  return NULL;
}

} // namespace ledger<|MERGE_RESOLUTION|>--- conflicted
+++ resolved
@@ -1252,11 +1252,8 @@
     else OPT(unround);
     break;
   case 'v':
-<<<<<<< HEAD
     OPT(values);
-=======
     OPT_ALT(market, value);
->>>>>>> 6ff7dac7
     break;
   case 'w':
     OPT(weekly);
