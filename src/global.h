/*
 * Copyright (c) 2003-2012, John Wiegley.  All rights reserved.
 *
 * Redistribution and use in source and binary forms, with or without
 * modification, are permitted provided that the following conditions
 * are met:
 *
 * - Redistributions of source code must retain the above copyright
 *   notice, this list of conditions and the following disclaimer.
 *
 * - Redistributions in binary form must reproduce the above copyright
 *   notice, this list of conditions and the following disclaimer in the
 *   documentation and/or other materials provided with the distribution.
 *
 * - Neither the name of New Artisans LLC nor the names of its
 *   contributors may be used to endorse or promote products derived from
 *   this software without specific prior written permission.
 *
 * THIS SOFTWARE IS PROVIDED BY THE COPYRIGHT HOLDERS AND CONTRIBUTORS
 * "AS IS" AND ANY EXPRESS OR IMPLIED WARRANTIES, INCLUDING, BUT NOT
 * LIMITED TO, THE IMPLIED WARRANTIES OF MERCHANTABILITY AND FITNESS FOR
 * A PARTICULAR PURPOSE ARE DISCLAIMED. IN NO EVENT SHALL THE COPYRIGHT
 * OWNER OR CONTRIBUTORS BE LIABLE FOR ANY DIRECT, INDIRECT, INCIDENTAL,
 * SPECIAL, EXEMPLARY, OR CONSEQUENTIAL DAMAGES (INCLUDING, BUT NOT
 * LIMITED TO, PROCUREMENT OF SUBSTITUTE GOODS OR SERVICES; LOSS OF USE,
 * DATA, OR PROFITS; OR BUSINESS INTERRUPTION) HOWEVER CAUSED AND ON ANY
 * THEORY OF LIABILITY, WHETHER IN CONTRACT, STRICT LIABILITY, OR TORT
 * (INCLUDING NEGLIGENCE OR OTHERWISE) ARISING IN ANY WAY OUT OF THE USE
 * OF THIS SOFTWARE, EVEN IF ADVISED OF THE POSSIBILITY OF SUCH DAMAGE.
 */

/**
 * @file   global.h
 * @author John Wiegley
 *
 * @brief Contains the top-level functions used by main.cc
 */
#ifndef _GLOBAL_H
#define _GLOBAL_H

#include "option.h"
#include "report.h"

namespace ledger {

class session_t;
class report_t;

extern std::string       _init_file;

class global_scope_t : public noncopyable, public scope_t
{
  shared_ptr<session_t> session_ptr;
  ptr_list<report_t>    report_stack;
  empty_scope_t         empty_scope;

public:
  global_scope_t(char ** envp);
  ~global_scope_t();

  void quick_close() {
    if (! report_stack.empty())
      report_stack.front().quick_close();
  }

  virtual string description() {
    return _("global scope");
  }

  void           parse_init(path init_file);
  void           read_init();
  void           read_environment_settings(char * envp[]);
  strings_list   read_command_arguments(scope_t& scope, strings_list args);
  void           normalize_session_options();
  expr_t::func_t look_for_precommand(scope_t& scope, const string& verb);
  expr_t::func_t look_for_command(scope_t& scope, const string& verb);

  char * prompt_string();

  session_t& session() {
    return *session_ptr.get();
  }
  report_t& report() {
    return report_stack.front();
  }

  void push_report() {
    report_stack.push_front(new report_t(report_stack.front()));
    scope_t::default_scope = &report();
  }
  void pop_report() {
    assert(! report_stack.empty());
    report_stack.pop_front();

    // There should always be the "default report" waiting on the stack.
    assert(! report_stack.empty());
    scope_t::default_scope = &report();
  }

  void report_error(const std::exception& err);

  /**
   * @return \c true if a command was actually executed; otherwise, it probably
   *         just resulted in setting some options.
   */
  void execute_command(strings_list args, bool at_repl);
  int  execute_command_wrapper(strings_list args, bool at_repl);

  value_t push_command(call_scope_t&) {
    // Make a copy at position 2, because the topmost report object has an
    // open output stream at this point.  We want it to get popped off as
    // soon as this command terminate so that the stream is closed cleanly.
    report_stack.insert(++report_stack.begin(),
                        new report_t(report_stack.front()));
    return true;
  }
  value_t pop_command(call_scope_t&) {
    pop_report();
    return true;
  }

  void show_version_info(std::ostream& out) {
    out <<
      "Ledger " << Ledger_VERSION_MAJOR << '.' << Ledger_VERSION_MINOR << '.'
                << Ledger_VERSION_PATCH;
    if (Ledger_VERSION_DATE != 0)
      out << '-' << Ledger_VERSION_DATE;
    out << _(", the command-line accounting tool");
    out <<
      _("\n\nCopyright (c) 2003-2012, John Wiegley.  All rights reserved.\n\n\
This program is made available under the terms of the BSD Public License.\n\
See LICENSE file included with the distribution for details and disclaimer.");
    out << std::endl;
  }

  void report_options(report_t& report, std::ostream& out);

  option_t<global_scope_t> * lookup_option(const char * p);

  virtual expr_t::ptr_op_t lookup(const symbol_t::kind_t kind,
                                  const string& name);

  OPTION(global_scope_t, args_only);
  OPTION(global_scope_t, debug_);

  void visit_man_page() const;

  OPTION_(global_scope_t, full_help, DO() { parent->visit_man_page(); }); // -H
  OPTION_(global_scope_t, help,      DO() { parent->visit_man_page(); }); // -h
  OPTION_(global_scope_t, help_calc, DO() { parent->visit_man_page(); });
  OPTION_(global_scope_t, help_comm, DO() { parent->visit_man_page(); });
  OPTION_(global_scope_t, help_disp, DO() { parent->visit_man_page(); });

  OPTION__
  (global_scope_t, init_file_, // -i
   CTOR(global_scope_t, init_file_) {
    if (!_init_file.empty())
      // _init_file is filled during handle_debug_options
      on(none, _init_file);
<<<<<<< HEAD
=======
    else
      if (const char * home_var = std::getenv("HOME"))
        on(none, (path(home_var) / ".ledgerrc").string());
      else
        on(none, path("./.ledgerrc").string());
>>>>>>> de128c94
   });

  OPTION(global_scope_t, options);
  OPTION(global_scope_t, script_);
  OPTION(global_scope_t, trace_);
  OPTION(global_scope_t, verbose);
  OPTION(global_scope_t, verify);
  OPTION(global_scope_t, verify_memory);

  OPTION_(global_scope_t, version, DO() { // -v
      parent->show_version_info(std::cout);
      throw error_count(0);     // exit immediately
    });
};

void handle_debug_options(int argc, char * argv[]);

} // namespace ledger

#endif // _GLOBAL_H<|MERGE_RESOLUTION|>--- conflicted
+++ resolved
@@ -157,14 +157,6 @@
     if (!_init_file.empty())
       // _init_file is filled during handle_debug_options
       on(none, _init_file);
-<<<<<<< HEAD
-=======
-    else
-      if (const char * home_var = std::getenv("HOME"))
-        on(none, (path(home_var) / ".ledgerrc").string());
-      else
-        on(none, path("./.ledgerrc").string());
->>>>>>> de128c94
    });
 
   OPTION(global_scope_t, options);
