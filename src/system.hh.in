/*
 * Copyright (c) 2003-2019, John Wiegley.  All rights reserved.
 *
 * Redistribution and use in source and binary forms, with or without
 * modification, are permitted provided that the following conditions are
 * met:
 *
 * - Redistributions of source code must retain the above copyright
 *   notice, this list of conditions and the following disclaimer.
 *
 * - Redistributions in binary form must reproduce the above copyright
 *   notice, this list of conditions and the following disclaimer in the
 *   documentation and/or other materials provided with the distribution.
 *
 * - Neither the name of New Artisans LLC nor the names of its
 *   contributors may be used to endorse or promote products derived from
 *   this software without specific prior written permission.
 *
 * THIS SOFTWARE IS PROVIDED BY THE COPYRIGHT HOLDERS AND CONTRIBUTORS
 * "AS IS" AND ANY EXPRESS OR IMPLIED WARRANTIES, INCLUDING, BUT NOT
 * LIMITED TO, THE IMPLIED WARRANTIES OF MERCHANTABILITY AND FITNESS FOR
 * A PARTICULAR PURPOSE ARE DISCLAIMED. IN NO EVENT SHALL THE COPYRIGHT
 * OWNER OR CONTRIBUTORS BE LIABLE FOR ANY DIRECT, INDIRECT, INCIDENTAL,
 * SPECIAL, EXEMPLARY, OR CONSEQUENTIAL DAMAGES (INCLUDING, BUT NOT
 * LIMITED TO, PROCUREMENT OF SUBSTITUTE GOODS OR SERVICES; LOSS OF USE,
 * DATA, OR PROFITS; OR BUSINESS INTERRUPTION) HOWEVER CAUSED AND ON ANY
 * THEORY OF LIABILITY, WHETHER IN CONTRACT, STRICT LIABILITY, OR TORT
 * (INCLUDING NEGLIGENCE OR OTHERWISE) ARISING IN ANY WAY OUT OF THE USE
 * OF THIS SOFTWARE, EVEN IF ADVISED OF THE POSSIBILITY OF SUCH DAMAGE.
 */

/**
 * @addtogroup util
 *
 * @file   system.hh
 * @author John Wiegley
 *
 * @brief  All system headers needed by Ledger.
 *
 * These are collected here so that a pre-compiled header can be made.
 * None of these header files (with the exception of acconf.h, when
 * configure is re-run) are expected to change.
 */

#ifndef _SYSTEM_HH
#define _SYSTEM_HH

//#warning("Loading system.hh.  This should occur only once!")

/*------------------------------------------------------------------------*/
/* Application configuration                                              */
/*------------------------------------------------------------------------*/

#define Ledger_VERSION_MAJOR     @Ledger_VERSION_MAJOR@
#define Ledger_VERSION_MINOR     @Ledger_VERSION_MINOR@
#define Ledger_VERSION_PATCH     @Ledger_VERSION_PATCH@
#define Ledger_VERSION_PRERELEASE "@Ledger_VERSION_PRERELEASE@"
#define Ledger_VERSION_DATE      @Ledger_VERSION_DATE@

#define HAVE_GETTEXT             @HAVE_GETTEXT@

<<<<<<< HEAD
#cmakedefine HAVE_ACCESS
#cmakedefine HAVE_EDIT
#cmakedefine HAVE_REALPATH
=======
>>>>>>> 88fd3a38
#cmakedefine HAVE_GETPWUID
#cmakedefine HAVE_GETPWNAM
#cmakedefine HAVE_IOCTL
#cmakedefine HAVE_ISATTY

#define HAVE_UNIX_PIPES          @HAVE_UNIX_PIPES@

#define HAVE_BOOST_PYTHON        @HAVE_BOOST_PYTHON@
#define HAVE_BOOST_REGEX_UNICODE @HAVE_BOOST_REGEX_UNICODE@
#define HAVE_BOOST_159_ISSUE_39  @HAVE_BOOST_159_ISSUE_39@

#define DEBUG_MODE               @DEBUG_MODE@
#define NO_ASSERTS               @NO_ASSERTS@

#define DOCUMENT_MODEL           0
#define REDUCE_TO_INTEGER        0

/*------------------------------------------------------------------------*/
/* System includes                                                        */
/*------------------------------------------------------------------------*/

#if defined(__GNUG__) && __GNUG__ < 3
#define _XOPEN_SOURCE
#endif

#include <algorithm>
#include <exception>
#include <typeinfo>
#include <locale>
#include <stdexcept>
#include <iostream>
#include <streambuf>
#include <iomanip>
#include <fstream>
#include <sstream>
#include <iterator>
#include <list>
#include <map>
#include <memory>
#include <new>
#include <set>
#include <stack>
#include <string>
#include <vector>

#if defined(__GNUG__) && __GNUG__ < 3

namespace std {
  inline ostream & right (ostream & i) {
    i.setf(i.right, i.adjustfield);
    return i;
  }
  inline ostream & left (ostream & i) {
    i.setf(i.left, i.adjustfield);
    return i;
  }
}

typedef std::streamoff istream_pos_type;
typedef std::streamoff ostream_pos_type;

#else // ! (defined(__GNUG__) && __GNUG__ < 3)

typedef std::istream::pos_type istream_pos_type;
typedef std::ostream::pos_type ostream_pos_type;

#endif

#include <cassert>
#include <cctype>
#include <cstdarg>
#include <cstdio>
#include <cstdlib>
#include <cstring>
#include <csignal>

#if defined __FreeBSD__ && __FreeBSD__ <= 4
// FreeBSD has a broken isspace macro, so don't use it
#undef isspace(c)
#endif

#if defined(_WIN32) || defined(__CYGWIN__)
#include <io.h>
#else
#include <unistd.h>
#endif
#if defined(HAVE_GETPWUID) || defined(HAVE_GETPWNAM)
#include <pwd.h>
#endif

#ifdef HAVE_IOCTL
#include <sys/ioctl.h>
#endif

#if HAVE_UNIX_PIPES
#include <sys/types.h>
#include <sys/wait.h>
#endif

#include <cstddef> /* needed for gcc 4.9 */
#include <gmp.h>
#include <mpfr.h>
#include "utf8.h"

#include <boost/algorithm/string.hpp>
#include <boost/any.hpp>
#include <boost/bind.hpp>
#include <boost/cast.hpp>
#include <boost/current_function.hpp>

#include <boost/date_time/posix_time/posix_time.hpp>
#include <boost/date_time/posix_time/posix_time_io.hpp>
#include <boost/date_time/gregorian/gregorian_io.hpp>

#include <boost/filesystem/convenience.hpp>
#include <boost/filesystem/exception.hpp>
#include <boost/filesystem/fstream.hpp>
#include <boost/filesystem/operations.hpp>
#include <boost/filesystem/path.hpp>

#include <boost/foreach.hpp>
#include <boost/format.hpp>
#include <boost/function.hpp>

#include <boost/intrusive_ptr.hpp>

#include <boost/iostreams/stream.hpp>
#include <boost/iostreams/write.hpp>
#define BOOST_IOSTREAMS_USE_DEPRECATED 1
#include <boost/iostreams/device/file_descriptor.hpp>

#include <boost/iterator/iterator_facade.hpp>
#include <boost/iterator/transform_iterator.hpp>

#include <boost/lexical_cast.hpp>
#include <boost/operators.hpp>
#include <boost/optional.hpp>
#include <boost/ptr_container/ptr_list.hpp>

#include <boost/property_tree/ptree.hpp>
#include <boost/property_tree/xml_parser.hpp>

#include <boost/random/mersenne_twister.hpp>
#include <boost/random/uniform_int.hpp>
#include <boost/random/uniform_real.hpp>
#include <boost/random/variate_generator.hpp>

// jww (2012-05-20): This must be included before Boost.Regex
#include <boost/xpressive/xpressive_static.hpp>

#if HAVE_BOOST_REGEX_UNICODE
#include <boost/regex/icu.hpp>
#else
#include <boost/regex.hpp>
#endif // HAVE_BOOST_REGEX_UNICODE

#include <boost/tokenizer.hpp>

#include <boost/tuple/tuple.hpp>
#include <boost/tuple/tuple_comparison.hpp>

#include <boost/variant.hpp>
#include <boost/version.hpp>

#if HAVE_GETTEXT
#include <libintl.h>
#define _(str) gettext(str)
#else
#define _(str) str
#endif
#define _f(str) boost::format(_(str))

#include <boost/ptr_container/ptr_deque.hpp>

#if HAVE_BOOST_PYTHON

#include <boost/python.hpp>

#include <boost/python/detail/wrap_python.hpp>
#include <datetime.h>

#include <boost/python/module_init.hpp>
#include <boost/python/suite/indexing/vector_indexing_suite.hpp>

#include <boost/iterator/indirect_iterator.hpp>

#if BOOST_VERSION == 105900 && HAVE_BOOST_159_ISSUE_39
// Fix for https://github.com/boostorg/python/issues/39
namespace boost { namespace python {
template <class D>
inline object make_setter(D const& x)
{
    return detail::make_setter(x, default_call_policies(), is_member_pointer<D>(), 0);
}
}}
#endif

#endif // HAVE_BOOST_PYTHON

#endif // _SYSTEM_HH<|MERGE_RESOLUTION|>--- conflicted
+++ resolved
@@ -59,12 +59,7 @@
 
 #define HAVE_GETTEXT             @HAVE_GETTEXT@
 
-<<<<<<< HEAD
-#cmakedefine HAVE_ACCESS
 #cmakedefine HAVE_EDIT
-#cmakedefine HAVE_REALPATH
-=======
->>>>>>> 88fd3a38
 #cmakedefine HAVE_GETPWUID
 #cmakedefine HAVE_GETPWNAM
 #cmakedefine HAVE_IOCTL
