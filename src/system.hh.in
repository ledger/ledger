--- conflicted
+++ resolved
@@ -49,30 +49,10 @@
 /* Application configuration                                              */
 /*------------------------------------------------------------------------*/
 
-<<<<<<< HEAD
-#define Ledger_VERSION_MAJOR     @Ledger_VERSION_MAJOR@
-#define Ledger_VERSION_MINOR     @Ledger_VERSION_MINOR@
-#define Ledger_VERSION_PATCH     @Ledger_VERSION_PATCH@
-#define Ledger_VERSION_PRERELEASE "@Ledger_VERSION_PRERELEASE@"
-#define Ledger_VERSION_DATE      @Ledger_VERSION_DATE@
-#define Ledger_VERSION           "@Ledger_VERSION@"
-
-#define HAVE_GETTEXT             @HAVE_GETTEXT@
-
-#cmakedefine HAVE_EDIT
-#cmakedefine HAVE_GETPWUID
-#cmakedefine HAVE_GETPWNAM
-#cmakedefine HAVE_IOCTL
-#cmakedefine HAVE_ISATTY
-
-#define HAVE_UNIX_PIPES          @HAVE_UNIX_PIPES@
-=======
-#cmakedefine01 HAVE_GETTEXT
->>>>>>> d81e9245
-
 #cmakedefine01 HAVE_EDIT
 #cmakedefine01 HAVE_GETPWUID
 #cmakedefine01 HAVE_GETPWNAM
+#cmakedefine01 HAVE_GETTEXT
 #cmakedefine01 HAVE_IOCTL
 #cmakedefine01 HAVE_ISATTY
 
@@ -139,11 +119,7 @@
 
 #if HAVE_GETTEXT
 #include <libintl.h>
-#define _(str) gettext(str)
-#else
-#define _(str) str
 #endif
-#define _f(str) boost::format(_(str))
 
 #include <gmp.h>
 #include <mpfr.h>
@@ -209,28 +185,6 @@
 #include <boost/variant.hpp>
 #include <boost/version.hpp>
 
-<<<<<<< HEAD
-#if HAVE_GETTEXT
-#include <libintl.h>
-#define _(str) gettext(str)
-#define _n(str1, str2, n) ngettext(str1, str2, n)
-// See the gettext manual, section Names for details about proper_name
-// (https://www.gnu.org/software/gettext/manual/gettext.html#Names)
-#define proper_name(str) _(str)
-#define GETTEXT_DOMAIN           "@GETTEXT_DOMAIN@"
-#define GETTEXT_LOCALE_DIR       "@GETTEXT_LOCALE_DIR@"
-#else
-#define _(str) str
-#define _n(str1, str2, n) (n==1 ? str1 : str2)
-#define proper_name(str) str
-#define GETTEXT_DOMAIN           "ledger"
-#define GETTEXT_LOCALE_DIR       "locale"
-#endif
-#define _f(str) boost::format(_(str))
-#define _fn(str1, str2, n) boost::format(_n(str1, str2, n))
-
-=======
->>>>>>> d81e9245
 #include <boost/ptr_container/ptr_deque.hpp>
 
 #if HAVE_BOOST_PYTHON
