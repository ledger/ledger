--- conflicted
+++ resolved
@@ -745,17 +745,10 @@
           context_stack.push(*iter);
 
           context_stack.get_current().journal = journal;
-<<<<<<< HEAD
-          context_stack.get_current().master  = master;
-          context_stack.get_current().scope   = scope;
-
-          parse_context_t * save_current_context = journal->current_context;
-=======
           context_stack.get_current().master = master;
           context_stack.get_current().scope = scope;
 
           parse_context_t* save_current_context = journal->current_context;
->>>>>>> 5d460f3e
           journal->current_context = &context_stack.get_current();
 
           try {
@@ -1531,18 +1524,10 @@
 
     // Parse the optional balance assignment
 
-<<<<<<< HEAD
-  size_t balance_linenum;
-  if (xact && next && *next == '=') {
-    DEBUG("textual.parse", "line " << context.linenum << ": "
-          << "Found a balance assignment indicator");
-
-    beg = static_cast<std::streamsize>(++next - line);
-=======
+    size_t balance_linenum;
     if (xact && next && *next == '=') {
       DEBUG("textual.parse", "line " << context.linenum << ": "
                                      << "Found a balance assignment indicator");
->>>>>>> 5d460f3e
 
       beg = static_cast<std::streamsize>(++next - line);
 
@@ -1566,106 +1551,11 @@
             throw parse_error(_("Balance assertion must evaluate to a constant"));
         }
 
-<<<<<<< HEAD
-      balance_linenum = context.linenum;
-=======
         DEBUG("textual.parse",
               "line " << context.linenum << ": "
                       << "POST assign: parsed balance amount = " << *post->assigned_amount);
 
-        const amount_t& amt(*post->assigned_amount);
-        value_t account_total(
-            post->account
-                ->amount(!(post->has_flags(POST_VIRTUAL) || post->has_flags(POST_IS_TIMELOG)))
-                .strip_annotations(keep_details_t()));
-
-        DEBUG("post.assign", "line " << context.linenum << ": "
-                                     << "account balance = " << account_total);
-        DEBUG("post.assign", "line " << context.linenum << ": "
-                                     << "post amount = " << amt << " (is_zero = " << amt.is_zero()
-                                     << ")");
-
-        balance_t diff = amt;
-
-        switch (account_total.type()) {
-        case value_t::AMOUNT: {
-          amount_t amt(account_total.as_amount().strip_annotations(keep_details_t()));
-          diff -= amt;
-          DEBUG("textual.parse", "line " << context.linenum << ": "
-                                         << "Subtracting amount " << amt << " from diff, yielding "
-                                         << diff);
-          break;
-        }
-        case value_t::BALANCE: {
-          balance_t bal(account_total.as_balance().strip_annotations(keep_details_t()));
-          diff -= bal;
-          DEBUG("textual.parse", "line " << context.linenum << ": "
-                                         << "Subtracting balance " << bal << " from diff, yielding "
-                                         << diff);
-          break;
-        }
-        default:
-          break;
-        }
-
-        DEBUG("post.assign", "line " << context.linenum << ": " << "diff = " << diff);
-        DEBUG("textual.parse", "line " << context.linenum << ": "
-                                       << "POST assign: diff = " << diff);
-
-        // Subtract amounts from previous posts to this account in the xact.
-        for (post_t* p : xact->posts) {
-          if (p->account == post->account &&
-              ((p->has_flags(POST_VIRTUAL) || p->has_flags(POST_IS_TIMELOG)) ==
-               (post->has_flags(POST_VIRTUAL) || post->has_flags(POST_IS_TIMELOG)))) {
-            amount_t amt(p->amount.strip_annotations(keep_details_t()));
-            diff -= amt;
-            DEBUG("textual.parse", "line " << context.linenum << ": "
-                                           << "Subtracting " << amt << ", diff = " << diff);
-          }
-        }
-
-        // If amt has a commodity, restrict balancing to that. Otherwise, it's the blanket '0' and
-        // check that all of them are zero.
-        if (amt.has_commodity()) {
-          DEBUG("textual.parse", "line " << context.linenum << ": "
-                                         << "Finding commodity " << amt.commodity() << " (" << amt
-                                         << ") in balance " << diff);
-          optional<amount_t> wanted_commodity = diff.commodity_amount(amt.commodity());
-          if (!wanted_commodity) {
-            diff = amt - amt; // this is '0' with the correct commodity.
-          } else {
-            diff = *wanted_commodity;
-          }
-          DEBUG("textual.parse", "line " << context.linenum << ": "
-                                         << "Diff is now " << diff);
-        }
-
-        if (post->amount.is_null()) {
-          // balance assignment
-          if (!diff.is_zero()) {
-            // This will fail if there are more than 1 commodity in diff, which is wanted,
-            // as amount cannot store more than 1 commodity.
-            post->amount = diff.to_amount();
-            DEBUG("textual.parse", "line " << context.linenum << ": "
-                                           << "Overwrite null posting with " << diff.to_amount());
-          } else {
-            post->amount = amt - amt; // this is '0' with the correct commodity.
-            DEBUG("textual.parse", "line " << context.linenum << ": "
-                                           << "Overwrite null posting with zero diff with "
-                                           << amt - amt);
-          }
-        } else {
-          // balance assertion
-          diff -= post->amount.strip_annotations(keep_details_t());
-          if (!no_assertions && !diff.is_zero()) {
-            balance_t tot = (-diff + amt).strip_annotations(keep_details_t());
-            DEBUG("textual.parse",
-                  "Balance assertion: off by " << diff << " (expected to see " << tot << ")");
-            throw_(parse_error, _f("Balance assertion off by %1% (expected to see %2%)") %
-                                    diff.to_string() % tot.to_string());
-          }
-        }
->>>>>>> 5d460f3e
+        balance_linenum = context.linenum;
 
         if (stream.eof())
           next = NULL;
@@ -1691,151 +1581,139 @@
       throw_(parse_error,
              _f("Unexpected char '%1%' (Note: inline math requires parentheses)") % *next);
 
-<<<<<<< HEAD
-  // compute optional balance assignment
-
-  // must do this after the optional note is parsed so we have the date
-  if(post->assigned_amount) {
-
-    const amount_t& amt(*post->assigned_amount);
-    balance_t diff = amt;
-
-    // apply balance_filter tag
-    value_t account_total;
-    if(optional<value_t> filter_tag = post->get_tag(_("balance_filter"))) {
-      // add "balance_post" to the scope so the user can reference is
-      symbol_scope_t filter_scope(*context.scope);
-      filter_scope.define(symbol_t::FUNCTION, "balance_post",
-        expr_t::op_t::wrap_value(scope_value(&*post)));
-      // create an identifier for the target post amount
-      expr_t::ptr_op_t amount_ident =
-        expr_t::op_t::new_node(expr_t::op_t::IDENT);
-      amount_ident->set_ident("amount");
-      // create the if-then-else expression to include the post amount iff the
-      // user-defined filter passes
-      expr_t::ptr_op_t filter_op = expr_t::op_t::new_node(expr_t::op_t::O_QUERY,
-        expr_t(filter_tag->to_string()).get_op(),
-        expr_t::op_t::new_node(expr_t::op_t::O_COLON,
-          amount_ident,
-          expr_t::op_t::wrap_value(amount_t(0.))
-        )
-      );
-      expr_t filter_expr(filter_op, &filter_scope);
-      account_total =
-        post->account->amount(
-          !post->has_flags(POST_VIRTUAL | POST_IS_TIMELOG),
-          filter_expr
-        ).strip_annotations(keep_details_t());
-
-      // Subtract amounts from previous posts to this account in the xact.
-      for (post_t* p : xact->posts) {
-        if(p->account == post->account &&
-          (!p->has_flags(POST_VIRTUAL | POST_IS_TIMELOG) ||
-            post->has_flags(POST_VIRTUAL | POST_IS_TIMELOG))
-        ) {
-          value_t tmp;
-          p->add_to_value(tmp, filter_expr);
-          diff -= tmp.as_amount();
+    // compute optional balance assignment
+
+    // must do this after the optional note is parsed so we have the date
+    if (post->assigned_amount) {
+
+      const amount_t& amt(*post->assigned_amount);
+      balance_t diff = amt;
+
+      // apply balance_filter tag
+      value_t account_total;
+      if (optional<value_t> filter_tag = post->get_tag(_("balance_filter"))) {
+        // add "balance_post" to the scope so the user can reference is
+        symbol_scope_t filter_scope(*context.scope);
+        filter_scope.define(symbol_t::FUNCTION, "balance_post",
+                            expr_t::op_t::wrap_value(scope_value(&*post)));
+        // create an identifier for the target post amount
+        expr_t::ptr_op_t amount_ident = expr_t::op_t::new_node(expr_t::op_t::IDENT);
+        amount_ident->set_ident("amount");
+        // create the if-then-else expression to include the post amount iff the
+        // user-defined filter passes
+        expr_t::ptr_op_t filter_op =
+            expr_t::op_t::new_node(expr_t::op_t::O_QUERY, expr_t(filter_tag->to_string()).get_op(),
+                                   expr_t::op_t::new_node(expr_t::op_t::O_COLON, amount_ident,
+                                                          expr_t::op_t::wrap_value(amount_t(0.))));
+        expr_t filter_expr(filter_op, &filter_scope);
+        account_total =
+            post->account->amount(!post->has_flags(POST_VIRTUAL | POST_IS_TIMELOG), filter_expr)
+                .strip_annotations(keep_details_t());
+
+        // Subtract amounts from previous posts to this account in the xact.
+        for (post_t* p : xact->posts) {
+          if (p->account == post->account && (!p->has_flags(POST_VIRTUAL | POST_IS_TIMELOG) ||
+                                              post->has_flags(POST_VIRTUAL | POST_IS_TIMELOG))) {
+            value_t tmp;
+            p->add_to_value(tmp, filter_expr);
+            diff -= tmp.as_amount();
+            DEBUG("textual.parse", "line " << balance_linenum << ": "
+                                           << "Subtracting " << amt << ", diff = " << diff);
+          }
+        }
+      } else {
+        account_total = post->account->amount(!post->has_flags(POST_VIRTUAL))
+                            .strip_annotations(keep_details_t());
+
+        // Subtract amounts from previous posts to this account in the xact.
+        for (post_t* p : xact->posts) {
+          if (p->account == post->account &&
+              (!p->has_flags(POST_VIRTUAL) || post->has_flags(POST_VIRTUAL))) {
+            value_t tmp;
+            p->add_to_value(tmp);
+            diff -= tmp.as_amount();
+            DEBUG("textual.parse", "line " << balance_linenum << ": "
+                                           << "Subtracting " << amt << ", diff = " << diff);
+          }
+        }
+      }
+
+      DEBUG("post.assign", "line " << balance_linenum << ": "
+                                   << "account balance = " << account_total);
+      DEBUG("post.assign", "line " << balance_linenum << ": "
+                                   << "post amount = " << amt << " (is_zero = " << amt.is_zero()
+                                   << ")");
+
+      switch (account_total.type()) {
+      case value_t::AMOUNT: {
+        amount_t amt(account_total.as_amount().strip_annotations(keep_details_t()));
+        diff -= amt;
+        DEBUG("textual.parse", "line " << balance_linenum << ": "
+                                       << "Subtracting amount " << amt << " from diff, yielding "
+                                       << diff);
+        break;
+      }
+      case value_t::BALANCE: {
+        balance_t bal(account_total.as_balance().strip_annotations(keep_details_t()));
+        diff -= bal;
+        DEBUG("textual.parse", "line " << balance_linenum << ": "
+                                       << "Subtracting balance " << bal << " from diff, yielding "
+                                       << diff);
+        break;
+      }
+      default:
+        break;
+      }
+
+      DEBUG("post.assign", "line " << balance_linenum << ": " << "diff = " << diff);
+      DEBUG("textual.parse", "line " << balance_linenum << ": "
+                                     << "POST assign: diff = " << diff);
+
+      // If amt has a commodity, restrict balancing to that. Otherwise, it's the blanket '0' and
+      // check that all of them are zero.
+      if (amt.has_commodity()) {
+        DEBUG("textual.parse", "line " << balance_linenum << ": "
+                                       << "Finding commodity " << amt.commodity() << " (" << amt
+                                       << ") in balance " << diff);
+        optional<amount_t> wanted_commodity = diff.commodity_amount(amt.commodity());
+        if (!wanted_commodity) {
+          diff = amt - amt; // this is '0' with the correct commodity.
+        } else {
+          diff = *wanted_commodity;
+        }
+        DEBUG("textual.parse", "line " << balance_linenum << ": "
+                                       << "Diff is now " << diff);
+      }
+
+      if (post->amount.is_null()) {
+        // balance assignment
+        if (!diff.is_zero()) {
+          // This will fail if there are more than 1 commodity in diff, which is wanted,
+          // as amount cannot store more than 1 commodity.
+          post->amount = diff.to_amount();
           DEBUG("textual.parse", "line " << balance_linenum << ": "
-                << "Subtracting " << amt << ", diff = " << diff);
+                                         << "Overwrite null posting with " << diff.to_amount());
+        } else {
+          post->amount = amt - amt; // this is '0' with the correct commodity.
+          DEBUG("textual.parse", "line " << balance_linenum << ": "
+                                         << "Overwrite null posting with zero diff with "
+                                         << amt - amt);
         }
-      }
-    }
-    else {
-      account_total =
-        post->account->amount(!post->has_flags(POST_VIRTUAL))
-          .strip_annotations(keep_details_t());
-
-      // Subtract amounts from previous posts to this account in the xact.
-      for (post_t* p : xact->posts) {
-        if (p->account == post->account &&
-          (! p->has_flags(POST_VIRTUAL) || post->has_flags(POST_VIRTUAL))
-        ) {
-          value_t tmp;
-          p->add_to_value(tmp);
-          diff -= tmp.as_amount();
-          DEBUG("textual.parse", "line " << balance_linenum << ": "
-                << "Subtracting " << amt << ", diff = " << diff);
+      } else {
+        // balance assertion
+        diff -= post->amount.strip_annotations(keep_details_t());
+        if (!no_assertions && !diff.is_zero()) {
+          balance_t tot = (-diff + amt).strip_annotations(keep_details_t());
+          DEBUG("textual.parse",
+                "Balance assertion: off by " << diff << " (expected to see " << tot << ")");
+          throw_(parse_error, _f("Balance assertion off by %1% (expected to see %2%)") %
+                                  diff.to_string() % tot.to_string());
         }
       }
     }
 
-    DEBUG("post.assign", "line " << balance_linenum << ": "
-          << "account balance = " << account_total);
-    DEBUG("post.assign", "line " << balance_linenum << ": "
-          << "post amount = " << amt << " (is_zero = " << amt.is_zero() << ")");
-
-    switch (account_total.type()) {
-    case value_t::AMOUNT: {
-      amount_t amt(account_total.as_amount().strip_annotations(keep_details_t()));
-      diff -= amt;
-      DEBUG("textual.parse", "line " << balance_linenum << ": "
-            << "Subtracting amount " << amt << " from diff, yielding " << diff);
-      break;
-    }
-    case value_t::BALANCE: {
-      balance_t bal(account_total.as_balance().strip_annotations(keep_details_t()));
-      diff -= bal;
-      DEBUG("textual.parse", "line " << balance_linenum << ": "
-            << "Subtracting balance " << bal << " from diff, yielding " << diff);
-      break;
-    }
-    default:
-      break;
-    }
-
-    DEBUG("post.assign",
-          "line " << balance_linenum << ": " << "diff = " << diff);
-    DEBUG("textual.parse", "line " << balance_linenum << ": "
-          << "POST assign: diff = " << diff);
-
-    // If amt has a commodity, restrict balancing to that. Otherwise, it's the blanket '0' and
-    // check that all of them are zero.
-    if (amt.has_commodity()) {
-      DEBUG("textual.parse", "line " << balance_linenum << ": "
-            << "Finding commodity " << amt.commodity() << " (" << amt << ") in balance " << diff);
-      optional<amount_t> wanted_commodity = diff.commodity_amount(amt.commodity());
-      if (!wanted_commodity) {
-        diff = amt - amt;  // this is '0' with the correct commodity.
-      } else {
-        diff = *wanted_commodity;
-      }
-      DEBUG("textual.parse", "line " << balance_linenum << ": "
-            << "Diff is now " << diff);
-    }
-
-    if (post->amount.is_null()) {
-      // balance assignment
-      if (! diff.is_zero()) {
-        // This will fail if there are more than 1 commodity in diff, which is wanted,
-        // as amount cannot store more than 1 commodity.
-        post->amount = diff.to_amount();
-        DEBUG("textual.parse", "line " << balance_linenum << ": "
-              << "Overwrite null posting with " << diff.to_amount());
-      } else {
-        post->amount = amt - amt;  // this is '0' with the correct commodity.
-        DEBUG("textual.parse", "line " << balance_linenum << ": "
-              << "Overwrite null posting with zero diff with " << amt - amt);
-      }
-    } else {
-      // balance assertion
-      diff -= post->amount.strip_annotations(keep_details_t());
-      if (! no_assertions && ! diff.is_zero()) {
-        balance_t tot = (-diff + amt).strip_annotations(keep_details_t());
-        DEBUG("textual.parse", "Balance assertion: off by " << diff << " (expected to see " << tot << ")");
-        throw_(parse_error,
-                _f("Balance assertion off by %1% (expected to see %2%)")
-                % diff.to_string() % tot.to_string());
-      }
-    }
-  }
-
-  post->pos->end_pos  = context.curr_pos;
-  post->pos->end_line = context.linenum;
-=======
     post->pos->end_pos = context.curr_pos;
     post->pos->end_line = context.linenum;
->>>>>>> 5d460f3e
 
     std::vector<string> tags;
     get_applications<string>(tags);
