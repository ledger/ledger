--- conflicted
+++ resolved
@@ -448,19 +448,6 @@
     DEBUG("filters.collapse", "Pseudo-xact date = " << *xact._date);
     DEBUG("filters.collapse", "earliest date    = " << earliest_date);
     DEBUG("filters.collapse", "latest date      = " << latest_date);
-<<<<<<< HEAD
-
-		foreach (totals_map::value_type& pat, totals) {
-			handle_value(/* value=      */ pat.second,
-									 /* account=    */ &temps.create_account(pat.first),
-									 /* xact=       */ &xact,
-									 /* temps=      */ temps,
-									 /* handler=    */ handler,
-									 /* date=       */ latest_date,
-									 /* act_date_p= */ false);
-    }
-=======
->>>>>>> 977e33d3
 
     handle_value(/* value=      */ subtotal,
                  /* account=    */ totals_account,
@@ -479,23 +466,6 @@
   count     = 0;
 }
 
-<<<<<<< HEAD
-value_t& collapse_posts::find_totals(account_t* account)
-{
-  unsigned short depth=3;
-
-	if(depth==0)
-		return totals[_("<Total>")];
-
-  if(account->depth==depth)
-    return totals[account->fullname()];
-
-  //else recurse
-  return find_totals(account->parent);
-}
-
-=======
->>>>>>> 977e33d3
 void collapse_posts::operator()(post_t& post)
 {
   // If we've reached a new xact, report on the subtotal
