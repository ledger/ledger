;;; ledger-report.el --- Helper code for use with the "ledger" command-line tool

;; Copyright (C) 2003-2016 John Wiegley (johnw AT gnu DOT org)

;; This file is not part of GNU Emacs.

;; This is free software; you can redistribute it and/or modify it under
;; the terms of the GNU General Public License as published by the Free
;; Software Foundation; either version 2, or (at your option) any later
;; version.
;;
;; This is distributed in the hope that it will be useful, but WITHOUT
;; ANY WARRANTY; without even the implied warranty of MERCHANTABILITY or
;; FITNESS FOR A PARTICULAR PURPOSE.  See the GNU General Public License
;; for more details.
;;
;; You should have received a copy of the GNU General Public License
;; along with GNU Emacs; see the file COPYING.  If not, write to the
;; Free Software Foundation, Inc., 51 Franklin Street, Fifth Floor, Boston,
;; MA 02110-1301 USA.


;;; Commentary:
;;  Provide facilities for running and saving reports in emacs

;;; Code:

(declare-function ledger-read-string-with-default "ledger-mode" (prompt default))
(declare-function ledger-xact-payee "ledger-xact" nil)
(declare-function ledger-read-account-with-prompt "ledger-mode" (prompt))
(declare-function ledger-navigate-to-line "ledger-navigate" (line-number))

(require 'easymenu)

(defvar ledger-buf)

(defgroup ledger-report nil
  "Customization option for the Report buffer"
  :group 'ledger)

(defcustom ledger-reports
  '(("bal" "ledger -f %(ledger-file) bal")
    ("reg" "ledger -f %(ledger-file) reg")
    ("payee" "ledger -f %(ledger-file) reg @%(payee)")
    ("account" "ledger -f %(ledger-file) reg %(account)"))
  "Definition of reports to run.

Each element has the form (NAME CMDLINE).  The command line can
contain format specifiers that are replaced with context sensitive
information.  Format specifiers have the format '%(<name>)' where
<name> is an identifier for the information to be replaced.  The
`ledger-report-format-specifiers' alist variable contains a mapping
from format specifier identifier to a Lisp function that implements
the substitution.  See the documentation of the individual functions
in that variable for more information on the behavior of each
specifier."
  :type '(repeat (list (string :tag "Report Name")
                       (string :tag "Command Line")))
  :group 'ledger-report)

(defcustom ledger-report-format-specifiers
  '(("ledger-file" . ledger-report-ledger-file-format-specifier)
    ("payee" . ledger-report-payee-format-specifier)
    ("account" . ledger-report-account-format-specifier)
    ("tagname" . ledger-report-tagname-format-specifier)
    ("tagvalue" . ledger-report-tagvalue-format-specifier))
  "An alist mapping ledger report format specifiers to implementing functions.

The function is called with no parameters and expected to return the
text that should replace the format specifier."
  :type 'alist
  :group 'ledger-report)

(defcustom ledger-report-auto-refresh t
  "If t then automatically rerun the report when the ledger buffer is saved."
  :type 'boolean
  :group 'ledger-report)

(defcustom ledger-report-auto-refresh-sticky-cursor nil
  "If t then try to place cursor at same relative position as it was before auto-refresh."
  :type 'boolean
  :group 'ledger-report)

(defvar ledger-report-buffer-name "*Ledger Report*")

(defvar ledger-report-name nil)
(defvar ledger-report-cmd nil)
(defvar ledger-report-name-prompt-history nil)
(defvar ledger-report-cmd-prompt-history nil)
(defvar ledger-original-window-cfg nil)
(defvar ledger-report-saved nil)
(defvar ledger-minibuffer-history nil)
(defvar ledger-report-mode-abbrev-table)

(defvar ledger-report-is-reversed nil)
(defvar ledger-report-cursor-line-number nil)

(defun ledger-report-reverse-report ()
  "Reverse the order of the report."
  (interactive)
  (ledger-report-reverse-lines)
  (setq ledger-report-is-reversed (not ledger-report-is-reversed)))

(defun ledger-report-reverse-lines ()
  (goto-char (point-min))
  (forward-paragraph)
  (forward-line)
  (save-excursion
    (setq inhibit-read-only t)
    (reverse-region (point) (point-max))))

(defvar ledger-report-mode-map
  (let ((map (make-sparse-keymap)))
    (define-key map [? ] 'scroll-up)
    (define-key map [backspace] 'scroll-down)
    (define-key map [?r] 'ledger-report-redo)
    (define-key map [(shift ?r)] 'ledger-report-reverse-report)
    (define-key map [?s] 'ledger-report-save)
    (define-key map [?k] 'ledger-report-kill)
    (define-key map [?e] 'ledger-report-edit-report)
    (define-key map [( shift ?e)] 'ledger-report-edit-reports)
    (define-key map [?q] 'ledger-report-quit)
    (define-key map [?g] 'ledger-report-redo)
    (define-key map [(control ?c) (control ?l) (control ?r)]
      'ledger-report-redo)
    (define-key map [(control ?c) (control ?l) (control ?S)]
      'ledger-report-save)
    (define-key map [(control ?c) (control ?l) (control ?k)]
      'ledger-report-kill)
    (define-key map [(control ?c) (control ?l) (control ?e)]
      'ledger-report-edit)
    (define-key map [return] 'ledger-report-visit-source)
    map)
  "Keymap for `ledger-report-mode'.")

(easy-menu-define ledger-report-mode-menu ledger-report-mode-map
  "Ledger report menu"
  '("Reports"
    ["Save Report" ledger-report-save]
    ["Edit Current Report" ledger-report-edit-report]
    ["Edit All Reports" ledger-report-edit-reports]
    ["Re-run Report" ledger-report-redo]
    "---"
    ["Reverse report order" ledger-report-reverse-report]
    "---"
    ["Scroll Up" scroll-up]
    ["Visit Source" ledger-report-visit-source]
    ["Scroll Down" scroll-down]
    "---"
    ["Quit" ledger-report-quit]
    ))

(define-derived-mode ledger-report-mode text-mode "Ledger-Report"
  "A mode for viewing ledger reports.")

(defun ledger-report-tagname-format-specifier ()
  "Return a valid meta-data tag name."
  ;; It is intended completion should be available on existing account
  ;; names, but it remains to be implemented.
  (ledger-read-string-with-default "Tag Name: " nil))

(defun ledger-report-tagvalue-format-specifier ()
  "Return a valid meta-data tag name."
  ;; It is intended completion should be available on existing account
  ;; names, but it remains to be implemented.
  (ledger-read-string-with-default "Tag Value: " nil))

(defun ledger-report-read-name ()
  "Read the name of a ledger report to use, with completion.

The empty string and unknown names are allowed."
  (completing-read "Report name: "
                   ledger-reports nil nil nil
                   'ledger-report-name-prompt-history nil))

(defun ledger-report (report-name edit)
  "Run a user-specified report from `ledger-reports'.

Prompts the user for the REPORT-NAME of the report to run or
EDIT.  If no name is entered, the user will be prompted for a
command line to run.  The command line specified or associated
with the selected report name is run and the output is made
available in another buffer for viewing.  If a prefix argument is
given and the user selects a valid report name, the user is
prompted with the corresponding command line for editing before
the command is run.

The output buffer will be in `ledger-report-mode', which defines
commands for saving a new named report based on the command line
used to generate the buffer, navigating the buffer, etc."
  (interactive
   (progn
     (when (and (buffer-modified-p)
                (y-or-n-p "Buffer modified, save it? "))
       (save-buffer))
     (let ((rname (ledger-report-read-name))
           (edit (not (null current-prefix-arg))))
       (list rname edit))))
  (let ((buf (current-buffer))
        (rbuf (get-buffer ledger-report-buffer-name))
        (wcfg (current-window-configuration)))
    (if rbuf
        (kill-buffer rbuf))
    (with-current-buffer
        (pop-to-buffer (get-buffer-create ledger-report-buffer-name))
      (ledger-report-mode)
      (set (make-local-variable 'ledger-report-saved) nil)
      (set (make-local-variable 'ledger-buf) buf)
      (set (make-local-variable 'ledger-report-name) report-name)
      (set (make-local-variable 'ledger-original-window-cfg) wcfg)
      (set (make-local-variable 'ledger-report-is-reversed) nil)
      (ledger-do-report (ledger-report-cmd report-name edit))
      (shrink-window-if-larger-than-buffer)
      (set-buffer-modified-p nil)
      (setq buffer-read-only t)
      (message "q to quit; r to redo; e to edit; k to kill; s to save; SPC and DEL to scroll"))))

(defun ledger-report-string-empty-p (s)
  "Check S for the empty string."
  (string-equal "" s))

(defun ledger-report-name-exists (name)
  "Check to see if the given report NAME exists.

   If name exists, returns the object naming the report,
   otherwise returns nil."
  (unless (ledger-report-string-empty-p name)
    (car (assoc name ledger-reports))))

(defun ledger-reports-add (name cmd)
  "Add a new report NAME and CMD to `ledger-reports'."
  (setq ledger-reports (cons (list name cmd) ledger-reports)))

(defun ledger-reports-custom-save ()
  "Save the `ledger-reports' variable using the customize framework."
  (customize-save-variable 'ledger-reports ledger-reports))

(defun ledger-report-read-command (report-cmd)
  "Read the command line to create a report from REPORT-CMD."
  (read-from-minibuffer "Report command line: "
                        (if (null report-cmd) "ledger " report-cmd)
                        nil nil 'ledger-report-cmd-prompt-history))

(defun ledger-report-ledger-file-format-specifier ()
  "Substitute the full path to master or current ledger file.

   The master file name is determined by the variable `ledger-master-file'
   buffer-local variable which can be set using file variables.
   If it is set, it is used, otherwise the current buffer file is
   used."
  (ledger-master-file))

;; General helper functions

(defvar ledger-master-file nil)

(defun ledger-master-file ()
  "Return the master file for a ledger file.

   The master file is either the file for the current ledger buffer or the
   file specified by the buffer-local variable `ledger-master-file'.  Typically
   this variable would be set in a file local variable comment block at the
   end of a ledger file which is included in some other file."
  (if ledger-master-file
      (expand-file-name ledger-master-file)
    (buffer-file-name)))

(defun ledger-report-payee-format-specifier ()
  "Substitute a payee name.

   The user is prompted to enter a payee and that is substitued.  If
   point is in an xact, the payee for that xact is used as the
   default."
  ;; It is intended completion should be available on existing
  ;; payees, but the list of possible completions needs to be
  ;; developed to allow this.
  (ledger-read-string-with-default "Payee" (regexp-quote (ledger-xact-payee))))

(defun ledger-report-account-format-specifier ()
  "Substitute an account name.

   The user is prompted to enter an account name, which can be any
   regular expression identifying an account.  If point is on an account
   posting line for an xact, the full account name on that line is
   the default."
  ;; It is intended completion should be available on existing account
  ;; names, but it remains to be implemented.
  (ledger-read-account-with-prompt "Account"))

(defun ledger-report-expand-format-specifiers (report-cmd)
  "Expand %(account) and %(payee) appearing in REPORT-CMD with thing under point."
  (save-match-data
    (let ((expanded-cmd report-cmd))
      (set-match-data (list 0 0))
      (while (string-match "%(\\([^)]*\\))" expanded-cmd (if (> (length expanded-cmd) (match-end 0))
                                                             (match-end 0)
                                                           (1- (length expanded-cmd))))
        (let* ((specifier (match-string 1 expanded-cmd))
               (f (cdr (assoc specifier ledger-report-format-specifiers))))
          (if f
              (setq expanded-cmd (replace-match
                                  (save-match-data
                                    (with-current-buffer ledger-buf
                                      (shell-quote-argument (funcall f))))
                                  t t expanded-cmd)))))
      expanded-cmd)))

(defun ledger-report-cmd (report-name edit)
  "Get the command line to run the report name REPORT-NAME.
Optional EDIT the command."
  (let ((report-cmd (car (cdr (assoc report-name ledger-reports)))))
    ;; logic for substitution goes here
    (when (or (null report-cmd) edit)
      (setq report-cmd (ledger-report-read-command report-cmd))
      (setq ledger-report-saved nil)) ;; this is a new report, or edited report
    (setq report-cmd (ledger-report-expand-format-specifiers report-cmd))
    (set (make-local-variable 'ledger-report-cmd) report-cmd)
    (or (ledger-report-string-empty-p report-name)
        (ledger-report-name-exists report-name)
        (progn
          (ledger-reports-add report-name report-cmd)
          (ledger-reports-custom-save)))
    report-cmd))

(defun ledger-do-report (cmd)
  "Run a report command line CMD."
  (goto-char (point-min))
  (insert (format "Report: %s\n" ledger-report-name)
          (format "Command: %s\n" cmd)
          (make-string (- (window-width) 1) ?=)
          "\n\n")
  (let ((data-pos (point))
        (register-report (string-match " reg\\(ister\\)? " cmd))
        files-in-report)
    (shell-command
     ;; --subtotal does not produce identifiable transactions, so don't
     ;; prepend location information for them
     (if (and register-report
              (not (string-match "--subtotal" cmd)))
         (concat cmd " --prepend-format='%(filename):%(beg_line):'")
       cmd)
     t nil)
    (when register-report
      (goto-char data-pos)
      (while (re-search-forward "^\\(/[^:]+\\)?:\\([0-9]+\\)?:" nil t)
        (let ((file (match-string 1))
              (line (string-to-number (match-string 2))))
          (delete-region (match-beginning 0) (match-end 0))
          (when file
            (set-text-properties (line-beginning-position) (line-end-position)
                                 (list 'ledger-source (cons file (save-window-excursion
                                                                   (save-excursion
                                                                     (find-file file)
                                                                     (widen)
                                                                     (ledger-navigate-to-line line)
                                                                     (point-marker))))))
            (add-text-properties (line-beginning-position) (line-end-position)
                                 (list 'face 'ledger-font-report-clickable-face))
            (end-of-line)))))
    (goto-char data-pos)))


(defun ledger-report-visit-source ()
  "Visit the transaction under point in the report window."
  (interactive)
  (let* ((prop (get-text-property (point) 'ledger-source))
         (file (if prop (car prop)))
         (line-or-marker (if prop (cdr prop))))
    (when (and file line-or-marker)
      (find-file-other-window file)
      (widen)
      (if (markerp line-or-marker)
          (goto-char line-or-marker)
        (goto-char (point-min))
        (forward-line (1- line-or-marker))
        (re-search-backward "^[0-9]+")
        (beginning-of-line)
        (let ((start-of-txn (point)))
          (forward-paragraph)
          (narrow-to-region start-of-txn (point))
          (backward-paragraph))))))

(defun ledger-report-goto ()
  "Goto the ledger report buffer."
  (interactive)
  (let ((rbuf (get-buffer ledger-report-buffer-name)))
    (if (not rbuf)
        (error "There is no ledger report buffer"))
    (pop-to-buffer rbuf)
    (shrink-window-if-larger-than-buffer)))

(defun ledger-report-redo ()
  "Redo the report in the current ledger report buffer."
  (interactive)
  (let ((cur-buf (current-buffer)))
    (if (and ledger-report-auto-refresh
             (or (string= (format-mode-line 'mode-name) "Ledger")
                 (string= (format-mode-line 'mode-name) "Ledger-Report"))
             (get-buffer ledger-report-buffer-name))
        (progn

          (pop-to-buffer (get-buffer ledger-report-buffer-name))
          (shrink-window-if-larger-than-buffer)
          (setq buffer-read-only nil)
          (setq ledger-report-cursor-line-number (line-number-at-pos))
          (erase-buffer)
          (ledger-do-report ledger-report-cmd)
          (setq buffer-read-only nil)
          (if ledger-report-is-reversed (ledger-report-reverse-lines))
          (if ledger-report-auto-refresh-sticky-cursor (forward-line (- ledger-report-cursor-line-number 5)))
          (pop-to-buffer cur-buf)))))

(defun ledger-report-quit ()
  "Quit the ledger report buffer."
  (interactive)
  (ledger-report-goto)
  (set-window-configuration ledger-original-window-cfg)
  (kill-buffer (get-buffer ledger-report-buffer-name)))

(defun ledger-report-edit-reports ()
  "Edit the defined ledger reports."
  (interactive)
  (customize-variable 'ledger-reports))

(defun ledger-report-edit-report ()
<<<<<<< HEAD
  (interactive)
  "Edit the current report command in the mini buffer and re-run the report"
  (setq ledger-report-cmd (ledger-report-read-command ledger-report-cmd))
  (ledger-report-redo))
=======
	"Edit the current report command in the mini buffer and re-run the report."
	(interactive)
	(setq ledger-report-cmd (ledger-report-read-command ledger-report-cmd))
	(ledger-report-redo))
>>>>>>> d50ac172

(defun ledger-report-read-new-name ()
  "Read the name for a new report from the minibuffer."
  (let ((name ""))
    (while (ledger-report-string-empty-p name)
      (setq name (read-from-minibuffer "Report name: " nil nil nil
                                       'ledger-report-name-prompt-history)))
    name))

(defun ledger-report-save ()
  "Save the current report command line as a named report."
  (interactive)
  (ledger-report-goto)
  (let (existing-name)
    (when (ledger-report-string-empty-p ledger-report-name)
      (setq ledger-report-name (ledger-report-read-new-name)))

    (if (setq existing-name (ledger-report-name-exists ledger-report-name))
        (cond ((y-or-n-p (format "Overwrite existing report named '%s'? "
                                 ledger-report-name))
               (if (string-equal
                    ledger-report-cmd
                    (car (cdr (assq existing-name ledger-reports))))
                   (message "Nothing to save. Current command is identical to existing saved one")
                 (progn
                   (setq ledger-reports
                         (assq-delete-all existing-name ledger-reports))
                   (ledger-reports-add ledger-report-name ledger-report-cmd)
                   (ledger-reports-custom-save))))
              (t
               (progn
                 (setq ledger-report-name (ledger-report-read-new-name))
                 (ledger-reports-add ledger-report-name ledger-report-cmd)
                 (ledger-reports-custom-save)))))))

(provide 'ledger-report)

;;; ledger-report.el ends here<|MERGE_RESOLUTION|>--- conflicted
+++ resolved
@@ -423,17 +423,10 @@
   (customize-variable 'ledger-reports))
 
 (defun ledger-report-edit-report ()
-<<<<<<< HEAD
-  (interactive)
-  "Edit the current report command in the mini buffer and re-run the report"
+  "Edit the current report command in the mini buffer and re-run the report."
+  (interactive)
   (setq ledger-report-cmd (ledger-report-read-command ledger-report-cmd))
   (ledger-report-redo))
-=======
-	"Edit the current report command in the mini buffer and re-run the report."
-	(interactive)
-	(setq ledger-report-cmd (ledger-report-read-command ledger-report-cmd))
-	(ledger-report-redo))
->>>>>>> d50ac172
 
 (defun ledger-report-read-new-name ()
   "Read the name for a new report from the minibuffer."
