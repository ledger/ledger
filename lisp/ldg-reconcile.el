--- conflicted
+++ resolved
@@ -111,14 +111,6 @@
   (ledger-reconcile-save))
 
 (defun ledger-do-reconcile ()
-<<<<<<< HEAD
-  (let* ((buf ledger-buf)
-         (account ledger-acct)
-         (items
-          (with-current-buffer
-	    (apply #'ledger-exec-ledger
-                   buf nil "emacs" account "--uncleared" '("--real"))
-=======
   "get the uncleared transactions in the account and display them in the *Reconcile* buffer"
     (let* ((buf ledger-buf)
          (account ledger-acct)
@@ -126,7 +118,6 @@
           (with-temp-buffer
 	    (ledger-exec-ledger buf (current-buffer) "--uncleared" "--real" 
                                       "emacs" account)
->>>>>>> 00dbf833
 	    (goto-char (point-min))
 	    (unless (eobp)
 	      (unless (looking-at "(")
