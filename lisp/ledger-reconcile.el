;;; ledger-reconcile.el --- Helper code for use with the "ledger" command-line tool

;; Copyright (C) 2003-2015 John Wiegley (johnw AT gnu DOT org)

;; This file is not part of GNU Emacs.

;; This is free software; you can redistribute it and/or modify it under
;; the terms of the GNU General Public License as published by the Free
;; Software Foundation; either version 2, or (at your option) any later
;; version.
;;
;; This is distributed in the hope that it will be useful, but WITHOUT
;; ANY WARRANTY; without even the implied warranty of MERCHANTABILITY or
;; FITNESS FOR A PARTICULAR PURPOSE.  See the GNU General Public License
;; for more details.
;;
;; You should have received a copy of the GNU General Public License
;; along with GNU Emacs; see the file COPYING.  If not, write to the
;; Free Software Foundation, Inc., 51 Franklin Street, Fifth Floor, Boston,
;; MA 02110-1301 USA.

;; Reconcile mode


;;; Commentary:
;; Code to handle reconciling Ledger files wiht outside sources

;;; Code:

(require 'easymenu)
(require 'ledger-init)

(defvar ledger-buf nil)
(defvar ledger-bufs nil)
(defvar ledger-acct nil)
(defvar ledger-target nil)

(defgroup ledger-reconcile nil
  "Options for Ledger-mode reconciliation"
  :group 'ledger)

(defcustom ledger-recon-buffer-name "*Reconcile*"
  "Name to use for reconciliation buffer."
  :group 'ledger-reconcile)

(defcustom ledger-narrow-on-reconcile t
  "If t, limit transactions shown in main buffer to those matching the reconcile regex."
  :type 'boolean
  :group 'ledger-reconcile)

(defcustom ledger-buffer-tracks-reconcile-buffer t
  "If t, then when the cursor is moved to a new transaction in the reconcile buffer.
Then that transaction will be shown in its source buffer."
  :type 'boolean
  :group 'ledger-reconcile)

(defcustom ledger-reconcile-force-window-bottom nil
  "If t, make the reconcile window appear along the bottom of the register window and resize."
  :type 'boolean
  :group 'ledger-reconcile)

(defcustom ledger-reconcile-toggle-to-pending t
  "If t, then toggle between uncleared and pending.
reconcile-finish will mark all pending posting cleared."
  :type 'boolean
  :group 'ledger-reconcile)

(defcustom ledger-reconcile-default-date-format ledger-default-date-format
  "Date format for the reconcile buffer.
Default is ledger-default-date-format."
  :type 'string
  :group 'ledger-reconcile)

(defcustom ledger-reconcile-target-prompt-string "Target amount for reconciliation "
  "Prompt for recon target."
  :type 'string
  :group 'ledger-reconcile)

(defcustom ledger-reconcile-buffer-header "Reconciling account %s\n\n"
  "Default header string for the reconcile buffer.

If non-nil, the name of the account being reconciled will be substituted
        into the '%s'.  If nil, no header will be displayed."
  :type 'string
  :group 'ledger-reconcile)

(defcustom ledger-reconcile-buffer-line-format "%(date)s %-4(code)s %-50(payee)s %-30(account)s %15(amount)s\n"
  "Format string for the ledger reconcile posting format.
Available fields are date, status, code, payee, account,
amount.  The format for each field is %WIDTH(FIELD), WIDTH can be
preced by a minus sign which mean to left justify and pad the
field.  WIDTH is the minimum number of characters to display;
if string is longer, it is not truncated unless
ledger-reconcile-buffer-payee-max-chars or
ledger-reconcile-buffer-account-max-chars is defined."
  :type 'string
  :group 'ledger-reconcile)

(defcustom ledger-reconcile-buffer-payee-max-chars -1
  "If positive, truncate payee name right side to max number of characters."
  :type 'integer
  :group 'ledger-reconcile)

(defcustom ledger-reconcile-buffer-account-max-chars -1
  "If positive, truncate account name left side to max number of characters."
  :type 'integer
  :group 'ledger-reconcile)

(defcustom ledger-reconcile-sort-key "(0)"
  "Key for sorting reconcile buffer.

Possible values are '(date)', '(amount)', '(payee)' or '(0)' for no sorting, i.e. using ledger file order."
  :type 'string
  :group 'ledger-reconcile)

(defcustom ledger-reconcile-insert-effective-date nil
  "If t, prompt for effective date when clearing transactions during reconciliation."
  :type 'boolean
  :group 'ledger-reconcile)

;; s-functions below are copied from Magnars' s.el
;; prefix ledger-reconcile- is added to not conflict with s.el
(defun ledger-reconcile-s-pad-left (len padding s)
  "If S is shorter than LEN, pad it with PADDING on the left."
  (let ((extra (max 0 (- len (length s)))))
    (concat (make-string extra (string-to-char padding))
            s)))
(defun ledger-reconcile-s-pad-right (len padding s)
  "If S is shorter than LEN, pad it with PADDING on the right."
  (let ((extra (max 0 (- len (length s)))))
    (concat s
            (make-string extra (string-to-char padding)))))
(defun ledger-reconcile-s-left (len s)
  "Return up to the LEN first chars of S."
  (if (> (length s) len)
      (substring s 0 len)
    s))
(defun ledger-reconcile-s-right (len s)
  "Return up to the LEN last chars of S."
  (let ((l (length s)))
    (if (> l len)
        (substring s (- l len) l)
      s)))

(defun ledger-reconcile-truncate-right (str len)
  "Truncate STR right side with max LEN characters, and pad with '…' if truncated."
  (if (and (>= len 0) (> (length str) len))
      (ledger-reconcile-s-pad-right len "…" (ledger-reconcile-s-left (- len 1) str))
    str))

(defun ledger-reconcile-truncate-left (str len)
  "Truncate STR left side with max LEN characters, and pad with '…' if truncated."
  (if (and (>= len 0) (> (length str) len))
      (ledger-reconcile-s-pad-left len "…" (ledger-reconcile-s-right (- len 1) str))
    str))

(defun ledger-reconcile-get-cleared-or-pending-balance (buffer account)
  "Use BUFFER to Calculate the cleared or pending balance of the ACCOUNT."

  ;; these vars are buffer local, need to hold them for use in the
  ;; temp buffer below

  (with-temp-buffer
    ;; note that in the line below, the --format option is
    ;; separated from the actual format string.  emacs does not
    ;; split arguments like the shell does, so you need to
    ;; specify the individual fields in the command line.
    (if (ledger-exec-ledger buffer (current-buffer)
                            "balance" "--limit" "cleared or pending" "--empty" "--collapse"
                            "--format" "%(scrub(display_total))" account)
        (ledger-split-commodity-string
         (buffer-substring-no-properties (point-min) (point-max))))))

(defun ledger-display-balance ()
  "Display the cleared-or-pending balance.
And calculate the target-delta of the account being reconciled."
  (interactive)
  (let* ((pending (ledger-reconcile-get-cleared-or-pending-balance ledger-buf ledger-acct)))
    (when pending
      (if ledger-target
          (message "Cleared and Pending balance: %s,   Difference from target: %s"
                   (ledger-commodity-to-string pending)
                   (ledger-commodity-to-string (-commodity ledger-target pending)))
        (message "Pending balance: %s"
                 (ledger-commodity-to-string pending))))))

(defun ledger-is-stdin (file)
  "True if ledger FILE is standard input."
  (or
   (equal file "")
   (equal file "<stdin>")
   (equal file "/dev/stdin")))

(defun ledger-reconcile-get-buffer (where)
  "Return a buffer from WHERE the transaction is."
  (if (bufferp (car where))
      (car where)
    (error "Function ledger-reconcile-get-buffer: Buffer not set")))

(defun ledger-reconcile-toggle ()
  "Toggle the current transaction, and mark the recon window."
  (interactive)
  (beginning-of-line)
  (let ((where (get-text-property (point) 'where))
        (inhibit-read-only t)
        status)
    (when (ledger-reconcile-get-buffer where)
      (with-current-buffer (ledger-reconcile-get-buffer where)
        (ledger-navigate-to-line (cdr where))
        (forward-char)
        (setq status (ledger-toggle-current (if ledger-reconcile-toggle-to-pending
                                                'pending
                                              'cleared)))
        (when ledger-reconcile-insert-effective-date
          ;; Ask for effective date & insert it
          (ledger-insert-effective-date)))
      ;; remove the existing face and add the new face
      (remove-text-properties (line-beginning-position)
                              (line-end-position)
                              (list 'face))
      (cond ((eq status 'pending)
             (add-text-properties (line-beginning-position)
                                  (line-end-position)
                                  (list 'face 'ledger-font-reconciler-pending-face )))
            ((eq status 'cleared)
             (add-text-properties (line-beginning-position)
                                  (line-end-position)
                                  (list 'face 'ledger-font-reconciler-cleared-face )))
            (t
             (add-text-properties (line-beginning-position)
                                  (line-end-position)
                                  (list 'face 'ledger-font-reconciler-uncleared-face )))))
    (forward-line)
    (beginning-of-line)
    (ledger-display-balance)))

(defun ledger-reconcile-refresh ()
  "Force the reconciliation window to refresh.
Return the number of uncleared xacts found."
  (interactive)
  (let ((inhibit-read-only t))
    (erase-buffer)
    (prog1
        (ledger-do-reconcile ledger-reconcile-sort-key)
      (set-buffer-modified-p t))))

(defun ledger-reconcile-refresh-after-save ()
  "Refresh the recon-window after the ledger buffer is saved."
  (let ((curbufwin (get-buffer-window (current-buffer)))
        (curpoint (point))
        (recon-buf (get-buffer ledger-recon-buffer-name)))
    (when (buffer-live-p recon-buf)
      (with-current-buffer recon-buf
        (ledger-reconcile-refresh)
        (set-buffer-modified-p nil))
      (when curbufwin
        (select-window  curbufwin)
        (goto-char curpoint)))))

(defun ledger-reconcile-add ()
  "Use ledger xact to add a new transaction."
  (interactive)
  (with-current-buffer ledger-buf
    (call-interactively #'ledger-add-transaction))
  (ledger-reconcile-refresh))

(defun ledger-reconcile-delete ()
  "Delete the transactions pointed to in the recon window."
  (interactive)
  (let ((where (get-text-property (point) 'where)))
    (when (ledger-reconcile-get-buffer where)
      (with-current-buffer (ledger-reconcile-get-buffer where)
        (ledger-navigate-to-line (cdr where))
        (ledger-delete-current-transaction (point)))
      (let ((inhibit-read-only t))
        (goto-char (line-beginning-position))
        (delete-region (point) (1+ (line-end-position)))
        (set-buffer-modified-p t))
      (ledger-reconcile-refresh))))

(defun ledger-reconcile-visit (&optional come-back)
  "Recenter ledger buffer on transaction and COME-BACK if non-nil."
  (interactive)
  (beginning-of-line)
  (let* ((where (get-text-property (1+ (point)) 'where))
         (target-buffer (if where
                            (ledger-reconcile-get-buffer where)
                          nil))
         (cur-win (get-buffer-window (get-buffer ledger-recon-buffer-name))))
    (when target-buffer
      (switch-to-buffer-other-window target-buffer)
      (ledger-navigate-to-line (cdr where))
      (forward-char)
      (recenter)
      (ledger-highlight-xact-under-point)
      (forward-char -1)
      (when (and come-back cur-win)
        (select-window cur-win)
        (get-buffer ledger-recon-buffer-name)))))


(defun ledger-reconcile-save ()
  "Save the ledger buffer."
  (interactive)
  (let ((cur-buf (current-buffer))
        (cur-point (point)))
    (dolist (buf (cons ledger-buf ledger-bufs))
      (with-current-buffer buf
        (basic-save-buffer)))
    (switch-to-buffer-other-window cur-buf)
    (goto-char cur-point)))


(defun ledger-reconcile-finish ()
  "Mark all pending posting or transactions as cleared.
Depends on ledger-reconcile-clear-whole-transactions, save the buffers
and exit reconcile mode"
  (interactive)
  (save-excursion
    (goto-char (point-min))
    (while (not (eobp))
      (let ((where (get-text-property (point) 'where))
            (face  (get-text-property (point) 'face)))
        (if (eq face 'ledger-font-reconciler-pending-face)
            (with-current-buffer (ledger-reconcile-get-buffer where)
              (ledger-navigate-to-line (cdr where))
              (ledger-toggle-current 'cleared))))
      (forward-line 1)))
  (ledger-reconcile-save)
  (ledger-reconcile-quit))


(defun ledger-reconcile-quit ()
  "Quit the reconcile window without saving ledger buffer."
  (interactive)
  (let ((recon-buf (get-buffer ledger-recon-buffer-name))
        buf)
    (if recon-buf
        (with-current-buffer recon-buf
          (ledger-reconcile-quit-cleanup)
          (setq buf ledger-buf)
          ;; Make sure you delete the window before you delete the buffer,
          ;; otherwise, madness ensues
          (delete-window (get-buffer-window recon-buf))
          (kill-buffer recon-buf)
          (set-window-buffer (selected-window) buf)))))

(defun ledger-reconcile-quit-cleanup ()
  "Cleanup all hooks established by reconcile mode."
  (interactive)
  (let ((buf ledger-buf))
    (if (buffer-live-p buf)
        (with-current-buffer buf
          (remove-hook 'after-save-hook 'ledger-reconcile-refresh-after-save t)
          (when ledger-narrow-on-reconcile
            (ledger-occur-mode -1)
            (ledger-highlight-xact-under-point))))))

(defun ledger-marker-where-xact-is (emacs-xact posting)
  "Find the position of the EMACS-XACT in the `ledger-buf'.
POSTING is used in `ledger-clear-whole-transactions' is nil."
  (let ((buf (if (ledger-is-stdin (nth 0 emacs-xact))
                 ledger-buf
               (find-file-noselect (nth 0 emacs-xact)))))
    (cons
     buf
     (if ledger-clear-whole-transactions
         (nth 1 emacs-xact)  ;; return line-no of xact
       (nth 0 posting))))) ;; return line-no of posting

(defun ledger-reconcile-compile-format-string (fstr)
  "Return a function that implements the format string in FSTR."
  (let (fields
        (start 0))
    (while (string-match "(\\(.*?\\))" fstr start)
      (setq fields (cons (intern (match-string 1 fstr)) fields))
      (setq start (match-end 0)))
    (setq fields (list* 'format (replace-regexp-in-string "(.*?)" "" fstr) (nreverse fields)))
    `(lambda (date code status payee account amount)
       ,fields)))



(defun ledger-reconcile-format-posting (beg where fmt date code status payee account amount)
  "Format posting for the reconcile buffer."
  (insert (funcall fmt date code status payee account amount))

                                        ; Set face depending on cleared status
  (if status
      (if (eq status 'pending)
          (set-text-properties beg (1- (point))
                               (list 'face 'ledger-font-reconciler-pending-face
                                     'where where))
        (set-text-properties beg (1- (point))
                             (list 'face 'ledger-font-reconciler-cleared-face
                                   'where where)))
    (set-text-properties beg (1- (point))
                         (list 'face 'ledger-font-reconciler-uncleared-face
                               'where where))))

(defun ledger-reconcile-format-xact (xact fmt)
  "Format XACT using FMT."
  (let ((date-format (or (cdr (assoc "date-format" ledger-environment-alist))
                         ledger-default-date-format)))
    (dolist (posting (nthcdr 5 xact))
      (let ((beg (point))
            (where (ledger-marker-where-xact-is xact posting)))
        (ledger-reconcile-format-posting beg
                                         where
                                         fmt
                                         (format-time-string date-format (nth 2 xact))  ; date
                                         (if (nth 3 xact) (nth 3 xact) "")  ; code
                                         (nth 3 posting)  ; status
                                         (ledger-reconcile-truncate-right
                                          (nth 4 xact)  ; payee
                                          ledger-reconcile-buffer-payee-max-chars)
                                         (ledger-reconcile-truncate-left
                                          (nth 1 posting)  ; account
                                          ledger-reconcile-buffer-account-max-chars)
                                         (nth 2 posting))))))  ; amount

(defun ledger-do-reconcile (&optional sort)
  "SORT the uncleared transactions in the account and display them in the *Reconcile* buffer.
Return a count of the uncleared transactions."
  (let* ((buf ledger-buf)
         (account ledger-acct)
         (ledger-success nil)
         (sort-by (if sort
                      sort
                    "(date)"))
         (xacts
          (with-temp-buffer
            (when (ledger-exec-ledger buf (current-buffer)
                                      "--uncleared" "--real" "emacs" "--sort" sort-by account)
              (setq ledger-success t)
              (goto-char (point-min))
              (unless (eobp)
                (if (looking-at "(")
                    (read (current-buffer)))))))  ;current-buffer is the *temp* created above
         (fmt (ledger-reconcile-compile-format-string ledger-reconcile-buffer-line-format)))
    (if (and ledger-success (> (length xacts) 0))
        (progn
<<<<<<< HEAD
					(if ledger-reconcile-buffer-header
							(insert (format ledger-reconcile-buffer-header account)))
=======
          (insert (format ledger-reconcile-buffer-header account))
>>>>>>> af0da737
          (dolist (xact xacts)
            (ledger-reconcile-format-xact xact fmt))
          (goto-char (point-max))
          (delete-char -1)) ;gets rid of the extra line feed at the bottom of the list
      (if ledger-success
          (insert (concat "There are no uncleared entries for " account))
        (insert "Ledger has reported a problem.  Check *Ledger Error* buffer.")))
    (goto-char (point-min))
    (set-buffer-modified-p nil)
    (setq buffer-read-only t)

    (ledger-reconcile-ensure-xacts-visible)
    (length xacts)))

(defun ledger-reconcile-ensure-xacts-visible ()
  "Ensure the last of the visible transactions in the ledger buffer is at the bottom of the main window.
The key to this is to ensure the window is selected when the buffer point is
moved and recentered.  If they aren't strange things happen."

  (let ((recon-window (get-buffer-window (get-buffer ledger-recon-buffer-name))))
    (when recon-window
      (fit-window-to-buffer recon-window)
      (with-current-buffer ledger-buf
        (add-hook 'kill-buffer-hook 'ledger-reconcile-quit nil t)
        (if (get-buffer-window ledger-buf)
            (select-window (get-buffer-window ledger-buf)))
        (goto-char (point-max))
        (recenter -1))
      (select-window recon-window)
      (ledger-reconcile-visit t))
    (add-hook 'post-command-hook 'ledger-reconcile-track-xact nil t)))

(defun ledger-reconcile-track-xact ()
  "Force the ledger buffer to recenter on the transaction at point in the reconcile buffer."
  (if (and ledger-buffer-tracks-reconcile-buffer
           (member this-command (list 'next-line
                                      'previous-line
                                      'mouse-set-point
                                      'ledger-reconcile-toggle
                                      'end-of-buffer
                                      'beginning-of-buffer)))
      (save-excursion
        (ledger-reconcile-visit t))))

(defun ledger-reconcile-open-windows (buf rbuf)
  "Ensure that the ledger buffer BUF is split by RBUF."
  (if ledger-reconcile-force-window-bottom
      ;;create the *Reconcile* window directly below the ledger buffer.
      (set-window-buffer (split-window (get-buffer-window buf) nil nil) rbuf)
    (pop-to-buffer rbuf)))

(defun ledger-reconcile-check-valid-account (account)
  "Check to see if ACCOUNT exists in the ledger file"
  (if (> (length account) 0)
      (save-excursion
        (goto-char (point-min))
        (search-forward account nil t))))

(defun ledger-reconcile ()
  "Start reconciling, prompt for account."
  (interactive)
  (let ((account (ledger-read-account-with-prompt "Account to reconcile"))
        (buf (current-buffer))
        (rbuf (get-buffer ledger-recon-buffer-name)))

    (when (ledger-reconcile-check-valid-account account)
      (add-hook 'after-save-hook 'ledger-reconcile-refresh-after-save nil t)

      (if rbuf ;; *Reconcile* already exists
          (with-current-buffer rbuf
            (set 'ledger-acct account) ;; already buffer local
            (when (not (eq buf rbuf))
              ;; called from some other ledger-mode buffer
              (ledger-reconcile-quit-cleanup)
              (setq ledger-buf buf)) ;; should already be buffer-local

            (unless (get-buffer-window rbuf)
              (ledger-reconcile-open-windows buf rbuf)))

        ;; no recon-buffer, starting from scratch.

        (with-current-buffer (setq rbuf
                                   (get-buffer-create ledger-recon-buffer-name))
          (ledger-reconcile-open-windows buf rbuf)
          (ledger-reconcile-mode)
          (make-local-variable 'ledger-target)
          (set (make-local-variable 'ledger-buf) buf)
          (set (make-local-variable 'ledger-acct) account)))

      ;; Narrow the ledger buffer
      (with-current-buffer rbuf
        (save-excursion
          (if ledger-narrow-on-reconcile
              (ledger-occur account)))
        (if (> (ledger-reconcile-refresh) 0)
            (ledger-reconcile-change-target))
        (ledger-display-balance)))))

(defvar ledger-reconcile-mode-abbrev-table)

(defun ledger-reconcile-change-target ()
  "Change the target amount for the reconciliation process."
  (interactive)
  (setq ledger-target (ledger-read-commodity-string ledger-reconcile-target-prompt-string)))

(defmacro ledger-reconcile-change-sort-key-and-refresh (sort-by)
  "Set the sort-key to SORT-BY."
  `(lambda ()
     (interactive)

     (setq ledger-reconcile-sort-key ,sort-by)
     (ledger-reconcile-refresh)))

(defvar ledger-reconcile-mode-map
  (let ((map (make-sparse-keymap)))
    (define-key map [(control ?m)] 'ledger-reconcile-visit)
    (define-key map [return] 'ledger-reconcile-visit)
    (define-key map [(control ?x) (control ?s)] 'ledger-reconcile-save)
    (define-key map [(control ?l)] 'ledger-reconcile-refresh)
    (define-key map [(control ?c) (control ?c)] 'ledger-reconcile-finish)
    (define-key map [? ] 'ledger-reconcile-toggle)
    (define-key map [?a] 'ledger-reconcile-add)
    (define-key map [?d] 'ledger-reconcile-delete)
    (define-key map [?g] 'ledger-reconcile);
    (define-key map [?n] 'next-line)
    (define-key map [?p] 'previous-line)
    (define-key map [?t] 'ledger-reconcile-change-target)
    (define-key map [?s] 'ledger-reconcile-save)
    (define-key map [?q] 'ledger-reconcile-quit)
    (define-key map [?b] 'ledger-display-balance)

    (define-key map [(control ?c) (control ?o)] (ledger-reconcile-change-sort-key-and-refresh "(0)"))

    (define-key map [(control ?c) (control ?a)] (ledger-reconcile-change-sort-key-and-refresh "(amount)"))

    (define-key map [(control ?c) (control ?d)] (ledger-reconcile-change-sort-key-and-refresh "(date)"))

    (define-key map [(control ?c) (control ?p)] (ledger-reconcile-change-sort-key-and-refresh "(payee)"))
    map)
  "Keymap for `ledger-reconcile-mode'.")

(easy-menu-define ledger-reconcile-mode-menu ledger-reconcile-mode-map
  "Ledger reconcile menu"
  `("Reconcile"
    ["Save" ledger-reconcile-save]
    ["Refresh" ledger-reconcile-refresh]
    ["Finish" ledger-reconcile-finish]
    "---"
    ["Reconcile New Account" ledger-reconcile]
    "---"
    ["Change Target Balance" ledger-reconcile-change-target]
    ["Show Cleared Balance" ledger-display-balance]
    "---"
    ["Sort by payee" ,(ledger-reconcile-change-sort-key-and-refresh "(payee)")]
    ["Sort by date" ,(ledger-reconcile-change-sort-key-and-refresh "(date)")]
    ["Sort by amount" ,(ledger-reconcile-change-sort-key-and-refresh "(amount)")]
    ["Sort by file order" ,(ledger-reconcile-change-sort-key-and-refresh "(0)")]
    "---"
    ["Toggle Entry" ledger-reconcile-toggle]
    ["Add Entry" ledger-reconcile-add]
    ["Delete Entry" ledger-reconcile-delete]
    "---"
    ["Next Entry" next-line]
    ["Visit Source" ledger-reconcile-visit]
    ["Previous Entry" previous-line]
    "---"
    ["Quit" ledger-reconcile-quit]
    ))

(define-derived-mode ledger-reconcile-mode text-mode "Reconcile"
  "A mode for reconciling ledger entries.")

(provide 'ledger-reconcile)

;;; ledger-reconcile.el ends here<|MERGE_RESOLUTION|>--- conflicted
+++ resolved
@@ -440,12 +440,8 @@
          (fmt (ledger-reconcile-compile-format-string ledger-reconcile-buffer-line-format)))
     (if (and ledger-success (> (length xacts) 0))
         (progn
-<<<<<<< HEAD
 					(if ledger-reconcile-buffer-header
 							(insert (format ledger-reconcile-buffer-header account)))
-=======
-          (insert (format ledger-reconcile-buffer-header account))
->>>>>>> af0da737
           (dolist (xact xacts)
             (ledger-reconcile-format-xact xact fmt))
           (goto-char (point-max))
