;;; ledger-reconcile.el --- Helper code for use with the "ledger" command-line tool

;; Copyright (C) 2003-2014 John Wiegley (johnw AT gnu DOT org)

;; This file is not part of GNU Emacs.

;; This is free software; you can redistribute it and/or modify it under
;; the terms of the GNU General Public License as published by the Free
;; Software Foundation; either version 2, or (at your option) any later
;; version.
;;
;; This is distributed in the hope that it will be useful, but WITHOUT
;; ANY WARRANTY; without even the implied warranty of MERCHANTABILITY or
;; FITNESS FOR A PARTICULAR PURPOSE.  See the GNU General Public License
;; for more details.
;;
;; You should have received a copy of the GNU General Public License
;; along with GNU Emacs; see the file COPYING.  If not, write to the
;; Free Software Foundation, Inc., 51 Franklin Street, Fifth Floor, Boston,
;; MA 02110-1301 USA.

;; Reconcile mode


;;; Commentary:
;; Code to handle reconciling Ledger files wiht outside sources

;;; Code:

(require 'easymenu)
(require 'ledger-init)

(defvar ledger-buf nil)
(defvar ledger-bufs nil)
(defvar ledger-acct nil)
(defvar ledger-target nil)

(defgroup ledger-reconcile nil
  "Options for Ledger-mode reconciliation"
  :group 'ledger)

(defcustom ledger-recon-buffer-name "*Reconcile*"
  "Name to use for reconciliation window."
  :group 'ledger-reconcile)

(defcustom ledger-narrow-on-reconcile t
  "If t, limit transactions shown in main buffer to those
matching the reconcile regex."
  :type 'boolean
  :group 'ledger-reconcile)

(defcustom ledger-buffer-tracks-reconcile-buffer t
  "If t, then when the cursor is moved to a new xact in the recon window.
Then that transaction will be shown in its source buffer."
  :type 'boolean
  :group 'ledger-reconcile)

<<<<<<< HEAD
(defcustom ledger-reconcile-window-position :below
	"Reconcile window location relative to the ledger buffer, below, right, above, left."
	:type '(radio (const :tag "Below" :below)
								(const :tag "Right" :right)
								(const :tag "Above" :above)
 								(const :tag "Left" :left))
	:group 'ledger-reconcile)

(defcustom ledger-reconcile-window-size 0
	"Size of reconcile window. 0 wil choose size automatically.  This works best for reconcile window below.  If reconcile window position is left or right, this is the number of columns to use for the reconcile window."
	:type 'integer
	:group 'ledger-reconcile)
=======
(defcustom ledger-reconcile-force-window-bottom nil
  "If t make the reconcile window appear along the bottom of the
register window and resize."
  :type 'boolean
  :group 'ledger-reconcile)
>>>>>>> 8efc3e37

(defcustom ledger-reconcile-toggle-to-pending t
  "If true then toggle between uncleared and pending.
reconcile-finish will mark all pending posting cleared."
  :type 'boolean
  :group 'ledger-reconcile)

(defcustom ledger-reconcile-truncate-lines t
	"Truncate long line in hte reconcile window rather than printing continuation lines."
	:type 'boolean
	:group 'ledger-reconcile)

(defcustom ledger-reconcile-default-date-format ledger-default-date-format
  "Default date format for the reconcile buffer"
  :type 'string
  :group 'ledger-reconcile)

(defcustom ledger-reconcile-target-prompt-string "Target amount for reconciliation "
  "Default prompt for recon target prompt"
  :type 'string
  :group 'ledger-reconcile)

(defcustom ledger-reconcile-buffer-header "Reconciling account %s\n\n"
	"Default header string for the reconcile buffer.  If non-nil,
	the name of the account being reconciled will be substituted
	into the '%s'.  If nil, no header willbe displayed."
	:type 'string
	:group 'ledger-reconcile)

(defcustom ledger-reconcile-buffer-line-format "%(date)s %-4(code)s %-50(payee)s %-30(account)s %15(amount)s\n"
	"Format string for the ledger reconcile posting
format. Available fields are date, status, code, payee, account,
amount.  The format for each field is %WIDTH(FIELD), WIDTH can be
preced by a minus sign which mean to left justify and pad the
field."
	:type 'string
	:group 'ledger-reconcile)

(defcustom ledger-reconcile-sort-key "(0)"
  "Default key for sorting reconcile buffer. Possible values are
'(date)', '(amount)', '(payee)'. For no sorting, i.e. using
ledger file order, use '(0)'."
  :type 'string
  :group 'ledger-reconcile)

(defcustom ledger-reconcile-insert-effective-date nil
  "If t, prompt for effective date when clearing transactions during reconciliation."
  :type 'boolean
  :group 'ledger-reconcile)

(defun ledger-reconcile-get-cleared-or-pending-balance (buffer account)
  "Calculate the cleared or pending balance of the account."

  ;; these vars are buffer local, need to hold them for use in the
  ;; temp buffer below

  (with-temp-buffer
    ;; note that in the line below, the --format option is
    ;; separated from the actual format string.  emacs does not
    ;; split arguments like the shell does, so you need to
    ;; specify the individual fields in the command line.
    (if (ledger-exec-ledger buffer (current-buffer)
                            "balance" "--limit" "cleared or pending" "--empty" "--collapse"
                            "--format" "%(display_total)" account)
        (ledger-split-commodity-string
         (buffer-substring-no-properties (point-min) (point-max))))))

(defun ledger-display-balance ()
  "Display the cleared-or-pending balance.
And calculate the target-delta of the account being reconciled."
  (interactive)
  (let* ((pending (ledger-reconcile-get-cleared-or-pending-balance ledger-buf ledger-acct)))
    (when pending
      (if ledger-target
          (message "Pending balance: %s,   Difference from target: %s"
                   (ledger-commodity-to-string pending)
                   (ledger-commodity-to-string (-commodity ledger-target pending)))
        (message "Pending balance: %s"
                 (ledger-commodity-to-string pending))))))

(defun ledger-is-stdin (file)
  "True if ledger FILE is standard input."
  (or
   (equal file "")
   (equal file "<stdin>")
   (equal file "/dev/stdin")))

(defun ledger-reconcile-get-buffer (where)
  "Return a buffer from WHERE the transaction is."
  (if (bufferp (car where))
      (car where)
    (error "Function ledger-reconcile-get-buffer: Buffer not set")))

(defun ledger-reconcile-toggle ()
  "Toggle the current transaction, and mark the recon window."
  (interactive)
  (beginning-of-line)
  (let ((where (get-text-property (point) 'where))
        (inhibit-read-only t)
        status)
    (when (ledger-reconcile-get-buffer where)
      (with-current-buffer (ledger-reconcile-get-buffer where)
        (ledger-goto-line (cdr where))
        (forward-char)
        (setq status (ledger-toggle-current (if ledger-reconcile-toggle-to-pending
                                                'pending
                                              'cleared)))
        (when ledger-reconcile-insert-effective-date
          ;; Ask for effective date & insert it
          (ledger-insert-effective-date)))
      ;; remove the existing face and add the new face
      (remove-text-properties (line-beginning-position)
                              (line-end-position)
                              (list 'face))
      (cond ((eq status 'pending)
             (add-text-properties (line-beginning-position)
                                  (line-end-position)
                                  (list 'face 'ledger-font-reconciler-pending-face )))
            ((eq status 'cleared)
             (add-text-properties (line-beginning-position)
                                  (line-end-position)
                                  (list 'face 'ledger-font-reconciler-cleared-face )))
            (t
             (add-text-properties (line-beginning-position)
                                  (line-end-position)
                                  (list 'face 'ledger-font-reconciler-uncleared-face )))))
    (forward-line)
    (beginning-of-line)
    (ledger-display-balance)))

(defun ledger-reconcile-refresh ()
  "Force the reconciliation window to refresh.
Return the number of uncleared xacts found."
  (interactive)
  (let ((inhibit-read-only t))
    (erase-buffer)
    (prog1
        (ledger-do-reconcile ledger-reconcile-sort-key)
      (set-buffer-modified-p t))))

(defun ledger-reconcile-refresh-after-save ()
  "Refresh the recon-window after the ledger buffer is saved."
  (let ((curbuf (current-buffer))
        (curpoint (point))
        (recon-buf (get-buffer ledger-recon-buffer-name)))
    (when (buffer-live-p recon-buf)
      (with-current-buffer recon-buf
        (ledger-reconcile-refresh)
        (set-buffer-modified-p nil))
      (select-window  (get-buffer-window curbuf))
      (goto-char curpoint))))

(defun ledger-reconcile-add ()
  "Use ledger xact to add a new transaction."
  (interactive)
  (with-current-buffer ledger-buf
    (call-interactively #'ledger-add-transaction))
  (ledger-reconcile-refresh))

(defun ledger-reconcile-delete ()
  "Delete the transactions pointed to in the recon window."
  (interactive)
  (let ((where (get-text-property (point) 'where)))
    (when (ledger-reconcile-get-buffer where)
      (with-current-buffer (ledger-reconcile-get-buffer where)
        (ledger-goto-line (cdr where))
        (ledger-delete-current-transaction (point)))
      (let ((inhibit-read-only t))
        (goto-char (line-beginning-position))
        (delete-region (point) (1+ (line-end-position)))
        (set-buffer-modified-p t))
      (ledger-reconcile-refresh))))

(defun ledger-reconcile-visit (&optional come-back)
  "Recenter ledger buffer on transaction and COME-BACK if non-nil."
  (interactive)
  (progn
    (beginning-of-line)
    (let* ((where (get-text-property (1+ (point)) 'where))
           (target-buffer (if where
                              (ledger-reconcile-get-buffer where)
                            nil))
           (cur-win (get-buffer-window (get-buffer ledger-recon-buffer-name))))
      (when target-buffer
        (switch-to-buffer-other-window target-buffer)
        (ledger-goto-line (cdr where))
        (forward-char)
        (recenter)
        (ledger-highlight-xact-under-point)
        (forward-char -1)
        (if (and come-back cur-win)
            (select-window cur-win))))))


(defun ledger-reconcile-save ()
  "Save the ledger buffer."
  (interactive)
	(let ((cur-buf (current-buffer))
				(cur-point (point)))
		(dolist (buf (cons ledger-buf ledger-bufs))
			(with-current-buffer buf
				(basic-save-buffer)))
		(switch-to-buffer-other-window cur-buf)
		(goto-char cur-point)))


(defun ledger-reconcile-finish ()
  "Mark all pending posting or transactions as cleared.
Depends on ledger-reconcile-clear-whole-transactions, save the buffers
and exit reconcile mode"
  (interactive)
  (save-excursion
    (goto-char (point-min))
    (while (not (eobp))
      (let ((where (get-text-property (point) 'where))
            (face  (get-text-property (point) 'face)))
        (if (eq face 'ledger-font-reconciler-pending-face)
            (with-current-buffer (ledger-reconcile-get-buffer where)
              (ledger-goto-line (cdr where))
              (ledger-toggle-current 'cleared))))
      (forward-line 1)))
  (ledger-reconcile-save)
  (ledger-reconcile-quit))


(defun ledger-reconcile-quit ()
  "Quit the reconcile window without saving ledger buffer."
  (interactive)
  (let ((recon-buf (get-buffer ledger-recon-buffer-name))
        buf)
    (if recon-buf
        (with-current-buffer recon-buf
          (ledger-reconcile-quit-cleanup)
          (setq buf ledger-buf)
          ;; Make sure you delete the window before you delete the buffer,
          ;; otherwise, madness ensues
          (delete-window (get-buffer-window recon-buf))
          (kill-buffer recon-buf)
          (set-window-buffer (selected-window) buf)))))

(defun ledger-reconcile-quit-cleanup ()
  "Cleanup all hooks established by reconcile mode."
  (interactive)
  (let ((buf ledger-buf))
    (if (buffer-live-p buf)
        (with-current-buffer buf
          (remove-hook 'after-save-hook 'ledger-reconcile-refresh-after-save t)
          (when ledger-narrow-on-reconcile
            (ledger-occur-quit-buffer buf)
            (ledger-highlight-xact-under-point))))))

(defun ledger-marker-where-xact-is (emacs-xact posting)
  "Find the position of the EMACS-XACT in the `ledger-buf'.
POSTING is used in `ledger-clear-whole-transactions' is nil."
  (let ((buf (if (ledger-is-stdin (nth 0 emacs-xact))
                 ledger-buf
               (find-file-noselect (nth 0 emacs-xact)))))
    (cons
     buf
     (if ledger-clear-whole-transactions
         (nth 1 emacs-xact)  ;; return line-no of xact
       (nth 0 posting))))) ;; return line-no of posting

(defun ledger-reconcile-compile-format-string (fstr)
	"return a function that implements the format string in fstr"
	(let (fields
				(start 0))
		(while (string-match "(\\(.*?\\))" fstr start)
			(setq fields (list fields (intern (substring fstr (match-beginning 1) (match-end 1)))))
			(setq start (match-end 0)))
		(setq fields (flatten (list 'format (replace-regexp-in-string "(.*?)" "" fstr) (cdr (flatten fields)))))
		`(lambda (date code status payee account amount)
			 ,fields)))



(defun ledger-reconcile-format-posting (beg where fmt date code status payee account amount)
	(insert (funcall fmt date code status payee account amount))

																				; Set face depending on cleared status
	(if status
						(if (eq status 'pending)
								(set-text-properties beg (1- (point))
																		 (list 'face 'ledger-font-reconciler-pending-face
																					 'where where))
							(set-text-properties beg (1- (point))
																	 (list 'face 'ledger-font-reconciler-cleared-face
																				 'where where)))
		(set-text-properties beg (1- (point))
												 (list 'face 'ledger-font-reconciler-uncleared-face
																		 'where where))))

(defun ledger-reconcile-format-xact (xact fmt)
	(let ((date-format (or (cdr (assoc "date-format" ledger-environment-alist))
													ledger-default-date-format)))
		(dolist (posting (nthcdr 5 xact))
			(let ((beg (point))
						(where (ledger-marker-where-xact-is xact posting)))
				(ledger-reconcile-format-posting beg
																				 where
																				 fmt
																				 (format-time-string date-format (nth 2 xact))  ; date
																				 (if (nth 3 xact) (nth 3 xact) "")  ; code
																				 (nth 3 posting)  ; status
																				 (nth 4 xact)  ; payee
																				 (nth 1 posting)  ; account
																				 (nth 2 posting))))))  ; amount

(defun ledger-do-reconcile (&optional sort)
  "Return the number of uncleared transactions in the account and display them in the *Reconcile* buffer."
  (let* ((buf ledger-buf)
         (account ledger-acct)
         (ledger-success nil)
         (sort-by (if sort
                      sort
                    "(date)"))
         (xacts
          (with-temp-buffer
            (when (ledger-exec-ledger buf (current-buffer)
                                      "--uncleared" "--real" "emacs" "--sort" sort-by account)
              (setq ledger-success t)
              (goto-char (point-min))
              (unless (eobp)
                (if (looking-at "(")
                    (read (current-buffer)))))))  ;current-buffer is the *temp* created above
				 (fmt (ledger-reconcile-compile-format-string ledger-reconcile-buffer-line-format)))
    (if (and ledger-success (> (length xacts) 0))
        (progn
					(insert (format ledger-reconcile-buffer-header account))
          (dolist (xact xacts)
            (ledger-reconcile-format-xact xact fmt))
          (goto-char (point-max))
          (delete-char -1)) ;gets rid of the extra line feed at the bottom of the list
      (if ledger-success
          (insert (concat "There are no uncleared entries for " account))
        (insert "Ledger has reported a problem.  Check *Ledger Error* buffer.")))
    (goto-char (point-min))
    (set-buffer-modified-p nil)
    (setq buffer-read-only t)

    (ledger-reconcile-ensure-xacts-visible)
    (length xacts)))

(defun ledger-reconcile-ensure-xacts-visible ()
  "Ensures that the last of the visible transactions in the
ledger buffer is at the bottom of the main window.  The key to
this is to ensure the window is selected when the buffer point is
moved and recentered.  If they aren't strange things happen."

  (let ((recon-window (get-buffer-window (get-buffer ledger-recon-buffer-name))))
    (when recon-window
      (fit-window-to-buffer recon-window)
      (with-current-buffer ledger-buf
        (add-hook 'kill-buffer-hook 'ledger-reconcile-quit nil t)
        (if (get-buffer-window ledger-buf)
            (select-window (get-buffer-window ledger-buf)))
        (goto-char (point-max))
        (recenter -1))
      (select-window recon-window)
      (ledger-reconcile-visit t))
    (add-hook 'post-command-hook 'ledger-reconcile-track-xact nil t)))

(defun ledger-reconcile-track-xact ()
  "Force the ledger buffer to recenter on the transaction at point in the reconcile buffer."
  (if (and ledger-buffer-tracks-reconcile-buffer
           (member this-command (list 'next-line
                                      'previous-line
                                      'mouse-set-point
                                      'ledger-reconcile-toggle
                                      'end-of-buffer
                                      'beginning-of-buffer)))
      (save-excursion
        (ledger-reconcile-visit t))))

(defun ledger-reconcile-open-windows (buf rbuf)
  "Ensure that the ledger buffer BUF is split by RBUF."
	(let ((side (cond
							 ((eq ledger-reconcile-window-position :below) 'below)
							 ((eq ledger-reconcile-window-position :above) 'above)
							 ((eq ledger-reconcile-window-position :right) 'right)
							 ((eq ledger-reconcile-window-position :left) 'left)))
				(size (cond
							 ((= ledger-reconcile-window-size 0) nil)
							 (t ledger-reconcile-window-size))))
		(if (or (eq side 'right)
						(eq side 'left))
				(setq size (- (window-width) size)))
		(set-window-buffer (split-window (get-buffer-window buf) size side) rbuf)))

(defun ledger-reconcile ()
  "Start reconciling, prompt for account."
  (interactive)
  (let ((account (ledger-read-account-with-prompt "Account to reconcile"))
        (buf (current-buffer))
        (rbuf (get-buffer ledger-recon-buffer-name)))

    (add-hook 'after-save-hook 'ledger-reconcile-refresh-after-save nil t)

    (if rbuf ;; *Reconcile* already exists
        (with-current-buffer rbuf
          (set 'ledger-acct account) ;; already buffer local
          (when (not (eq buf rbuf))
            ;; called from some other ledger-mode buffer
            (ledger-reconcile-quit-cleanup)
            (setq ledger-buf buf)) ;; should already be buffer-local

          (unless (get-buffer-window rbuf)
            (ledger-reconcile-open-windows buf rbuf)))

      ;; no recon-buffer, starting from scratch.

      (with-current-buffer (setq rbuf
                                 (get-buffer-create ledger-recon-buffer-name))
        (ledger-reconcile-open-windows buf rbuf)
        (ledger-reconcile-mode)
				(setq truncate-lines ledger-reconcile-truncate-lines)
        (make-local-variable 'ledger-target)
        (set (make-local-variable 'ledger-buf) buf)
        (set (make-local-variable 'ledger-acct) account)))

    ;; Narrow the ledger buffer
    (with-current-buffer rbuf
      (save-excursion
        (if ledger-narrow-on-reconcile
            (ledger-occur-mode account ledger-buf)))
      (if (> (ledger-reconcile-refresh) 0)
          (ledger-reconcile-change-target))
      (ledger-display-balance))))

(defvar ledger-reconcile-mode-abbrev-table)

(defun ledger-reconcile-change-target ()
  "Change the target amount for the reconciliation process."
  (interactive)
  (setq ledger-target (ledger-read-commodity-string ledger-reconcile-target-prompt-string)))

(defmacro ledger-reconcile-change-sort-key-and-refresh (sort-by)
  `(lambda ()
     (interactive)

     (setq ledger-reconcile-sort-key ,sort-by)
     (ledger-reconcile-refresh)))

(defvar ledger-reconcile-mode-map
  (let ((map (make-sparse-keymap)))
    (define-key map [(control ?m)] 'ledger-reconcile-visit)
    (define-key map [return] 'ledger-reconcile-visit)
    (define-key map [(control ?x) (control ?s)] 'ledger-reconcile-save)
    (define-key map [(control ?l)] 'ledger-reconcile-refresh)
    (define-key map [(control ?c) (control ?c)] 'ledger-reconcile-finish)
    (define-key map [? ] 'ledger-reconcile-toggle)
    (define-key map [?a] 'ledger-reconcile-add)
    (define-key map [?d] 'ledger-reconcile-delete)
    (define-key map [?g] 'ledger-reconcile);
    (define-key map [?n] 'next-line)
    (define-key map [?p] 'previous-line)
    (define-key map [?t] 'ledger-reconcile-change-target)
    (define-key map [?s] 'ledger-reconcile-save)
    (define-key map [?q] 'ledger-reconcile-quit)
    (define-key map [?b] 'ledger-display-balance)

    (define-key map [(control ?c) (control ?o)] (ledger-reconcile-change-sort-key-and-refresh "(0)"))

    (define-key map [(control ?c) (control ?a)] (ledger-reconcile-change-sort-key-and-refresh "(amount)"))

    (define-key map [(control ?c) (control ?d)] (ledger-reconcile-change-sort-key-and-refresh "(date)"))

    (define-key map [(control ?c) (control ?p)] (ledger-reconcile-change-sort-key-and-refresh "(payee)"))
    map)
  "Keymap for `ledger-reconcile-mode'.")

(easy-menu-define ledger-reconcile-mode-menu ledger-reconcile-mode-map
  "Ledger reconcile menu"
  `("Reconcile"
    ["Save" ledger-reconcile-save]
    ["Refresh" ledger-reconcile-refresh]
    ["Finish" ledger-reconcile-finish]
    "---"
    ["Reconcile New Account" ledger-reconcile]
    "---"
    ["Change Target Balance" ledger-reconcile-change-target]
    ["Show Cleared Balance" ledger-display-balance]
    "---"
    ["Sort by payee" ,(ledger-reconcile-change-sort-key-and-refresh "(payee)")]
    ["Sort by date" ,(ledger-reconcile-change-sort-key-and-refresh "(date)")]
    ["Sort by amount" ,(ledger-reconcile-change-sort-key-and-refresh "(amount)")]
    ["Sort by file order" ,(ledger-reconcile-change-sort-key-and-refresh "(0)")]
    "---"
    ["Toggle Entry" ledger-reconcile-toggle]
    ["Add Entry" ledger-reconcile-add]
    ["Delete Entry" ledger-reconcile-delete]
    "---"
    ["Next Entry" next-line]
    ["Visit Source" ledger-reconcile-visit]
    ["Previous Entry" previous-line]
    "---"
    ["Quit" ledger-reconcile-quit]
    ))

(define-derived-mode ledger-reconcile-mode text-mode "Reconcile"
  "A mode for reconciling ledger entries.")

(provide 'ledger-reconcile)

;;; ledger-reconcile.el ends here<|MERGE_RESOLUTION|>--- conflicted
+++ resolved
@@ -55,7 +55,6 @@
   :type 'boolean
   :group 'ledger-reconcile)
 
-<<<<<<< HEAD
 (defcustom ledger-reconcile-window-position :below
 	"Reconcile window location relative to the ledger buffer, below, right, above, left."
 	:type '(radio (const :tag "Below" :below)
@@ -68,13 +67,6 @@
 	"Size of reconcile window. 0 wil choose size automatically.  This works best for reconcile window below.  If reconcile window position is left or right, this is the number of columns to use for the reconcile window."
 	:type 'integer
 	:group 'ledger-reconcile)
-=======
-(defcustom ledger-reconcile-force-window-bottom nil
-  "If t make the reconcile window appear along the bottom of the
-register window and resize."
-  :type 'boolean
-  :group 'ledger-reconcile)
->>>>>>> 8efc3e37
 
 (defcustom ledger-reconcile-toggle-to-pending t
   "If true then toggle between uncleared and pending.
