--- conflicted
+++ resolved
@@ -30,29 +30,17 @@
 (declare-function ledger-navigate-next-xact "ledger-navigate" nil)
 
 (defun ledger-sort-find-start ()
-<<<<<<< HEAD
-  "Find the beginning of a sort region"
-=======
 	"Find the beginning of a sort region."
->>>>>>> d50ac172
   (if (re-search-forward ";.*Ledger-mode:.*Start sort" nil t)
       (match-end 0)))
 
 (defun ledger-sort-find-end ()
-<<<<<<< HEAD
-  "Find the end of a sort region"
-=======
 	"Find the end of a sort region."
->>>>>>> d50ac172
   (if (re-search-forward ";.*Ledger-mode:.*End sort" nil t)
       (match-end 0)))
 
 (defun ledger-sort-insert-start-mark ()
-<<<<<<< HEAD
-  "Insert a marker to start a sort region"
-=======
 	"Insert a marker to start a sort region."
->>>>>>> d50ac172
   (interactive)
   (save-excursion
     (goto-char (point-min))
@@ -62,11 +50,7 @@
   (insert "\n; Ledger-mode: Start sort\n\n"))
 
 (defun ledger-sort-insert-end-mark ()
-<<<<<<< HEAD
-  "Insert a marker to end a sort region"
-=======
 	"Insert a marker to end a sort region."
->>>>>>> d50ac172
   (interactive)
   (save-excursion
     (goto-char (point-min))
