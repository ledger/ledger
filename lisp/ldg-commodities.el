;;; ldg-commodities.el --- Helper code for use with the "ledger" command-line tool

;; Copyright (C) 2003-2013 John Wiegley (johnw AT gnu DOT org)

;; This file is not part of GNU Emacs.

;; This is free software; you can redistribute it and/or modify it under
;; the terms of the GNU General Public License as published by the Free
;; Software Foundation; either version 2, or (at your option) any later
;; version.
;;
;; This is distributed in the hope that it will be useful, but WITHOUT
;; ANY WARRANTY; without even the implied warranty of MERCHANTABILITY or
;; FITNESS FOR A PARTICULAR PURPOSE.  See the GNU General Public License
;; for more details.
;;
;; You should have received a copy of the GNU General Public License
;; along with GNU Emacs; see the file COPYING.  If not, write to the
;; Free Software Foundation, Inc., 59 Temple Place - Suite 330, Boston,
;; MA 02111-1307, USA.

;;; Commentary:
;; Helper functions to deal with commoditized numbers.  A commoditized
;; number will be a cons of value and string where the string contains
;; the commodity

;;; Code:

(defcustom ledger-reconcile-default-commodity "$"
  "The default commodity for use in target calculations in ledger reconcile."
  :type 'string
<<<<<<< HEAD
  :group 'ledger)
=======
  :group 'ledger-reconcile)
>>>>>>> 42911df9

(defun ledger-split-commodity-string (str)
  "Split a commoditized amount into two parts"
  (let (val
	comm)
    (with-temp-buffer
      (insert str)
      (goto-char (point-min))
      (re-search-forward "-?[1-9][0-9]*[.,][0-9]*" nil t)
      (setq val 
	    (string-to-number
	    (ledger-commodity-string-number-decimalize 
	     (delete-and-extract-region (match-beginning 0) (match-end 0)) :from-user)))
      (goto-char (point-min))
      (re-search-forward "[^[:space:]]" nil t)
      (setq comm 
	    (delete-and-extract-region (match-beginning 0) (match-end 0)))
      (list val comm))))
    

(defun ledger-string-balance-to-commoditized-amount (str)
  "Return a commoditized amount (val, 'comm') from STR."
  (let ((fields (split-string str "[\n\r]"))) ; break any balances
					      ; with multi commodities
					      ; into a list
    (mapcar '(lambda (str)
	      (ledger-split-commodity-string str))
	    fields)))


(defun -commodity (c1 c2)
  "Subtract C2 from C1, ensuring their commodities match."
  (if (string= (cadr c1) (cadr c2))
      (list (- (car c1) (car c2)) (cadr c1))
      (error "Can't subtract different commodities %S from %S" c2 c1)))

(defun +commodity (c1 c2)
  "Add C1 and C2, ensuring their commodities match."
  (if (string= (cadr c1) (cadr c2))
      (list (+ (car c1) (car c2)) (cadr c1))
      (error "Can't add different commodities, %S to %S" c1 c2)))

(defun ledger-commodity-string-number-decimalize (number-string direction)
  "Take NUMBER-STRING and ensure proper decimalization for use by string-to-number and number-to-string.  

DIRECTION can be :to-user or :from-user.  All math calculations
are done with decimal-period, some users may prefer decimal-comma
which must be translated both directions."
  (let ((val number-string))
    (if (assoc "decimal-comma" ledger-environment-alist)
	(cond ((eq direction :from-user)
	       ;; change string to decimal-period
	       (while (string-match "," val)
		 (setq val (replace-match "." nil nil val)))) ;; switch to period separator
	      ((eq direction :to-user)
	     ;; change to decimal-comma
	       (while (string-match "\\." val)
		 (setq val (replace-match "," nil nil val)))) ;; gets rid of periods
	      (t
	       (error "ledger-commodity-string-number-decimalize: direction not properly specified %S" direction)))
	(while (string-match "," val)
	  (setq val (replace-match "" nil nil val))))
    val))
      
	  
      
(defun ledger-commodity-to-string (c1)
  "Return string representing C1.
Single character commodities are placed ahead of the value,
longer one are after the value."
(let ((val (ledger-commodity-string-number-decimalize
	    (number-to-string (car c1)) :to-user))
      (commodity (cadr c1)))
  (if (> (length commodity) 1)
      (concat val " " commodity)
      (concat commodity " " val))))

(defun ledger-read-commodity-string (prompt)
  "Return a commoditizd value (val 'comm') from COMM.
Assumes a space between the value and the commodity."
  (let ((parts (split-string (read-from-minibuffer
			      (concat prompt " (" ledger-reconcile-default-commodity "): ")))))
    (if parts
	(if (/= (length parts) 2) ;;assume a number was entered and use default commodity
	    (list (string-to-number (car parts))
		  ledger-reconcile-default-commodity)
	    (let ((valp1 (string-to-number (car parts)))
		  (valp2 (string-to-number (cadr parts))))
	      (cond ((and (= valp1 valp2) (= 0 valp1));; means neither contained a valid number (both = 0)
		     (list 0 ""))
		    ((and (/= 0 valp1) (= valp2 0))
		     (list valp1 (cadr parts)))
		    ((and (/= 0 valp2) (= valp1 0))
		     (list valp2 (car parts)))
		    (t
		     (error "Cannot understand commodity"))))))))

(provide 'ldg-commodities)

;;; ldg-commodities.el ends here<|MERGE_RESOLUTION|>--- conflicted
+++ resolved
@@ -29,11 +29,7 @@
 (defcustom ledger-reconcile-default-commodity "$"
   "The default commodity for use in target calculations in ledger reconcile."
   :type 'string
-<<<<<<< HEAD
-  :group 'ledger)
-=======
   :group 'ledger-reconcile)
->>>>>>> 42911df9
 
 (defun ledger-split-commodity-string (str)
   "Split a commoditized amount into two parts"
