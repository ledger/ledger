--- conflicted
+++ resolved
@@ -209,29 +209,16 @@
     (let ((end-of-amount (re-search-forward "[-.,0-9]+" (line-end-position) t)))
       ;; determine if there is an amount to edit
       (if end-of-amount
-<<<<<<< HEAD
 					(let ((val-string (match-string 0)))
 						(goto-char (match-beginning 0))
 						(delete-region (match-beginning 0) (match-end 0))
 						(calc)
 						(calc-eval val-string 'push)) ;; edit the amount
-					(progn ;;make sure there are two spaces after the account name and go to calc
-						(if (search-backward "  " (- (point) 3) t)
-								(goto-char (line-end-position))
-								(insert "  "))
-						(calc))))))
-=======
-	  (let ((val (ledger-string-to-number (match-string 0))))
-	    (goto-char (match-beginning 0))
-	    (delete-region (match-beginning 0) (match-end 0))
-	    (calc)
-	    (calc-eval val 'push)) ;; edit the amount
-	  (progn ;;make sure there are two spaces after the account name and go to calc
-	    (if (search-backward "  " (- (point) 3) t)
-		(goto-char (line-end-position))
-		(insert "  "))
-	    (calc))))))
->>>>>>> 1db0b089
+				(progn ;;make sure there are two spaces after the account name and go to calc
+					(if (search-backward "  " (- (point) 3) t)
+							(goto-char (line-end-position))
+						(insert "  "))
+					(calc))))))
 
 (defun ledger-post-prev-xact ()
   "Move point to the previous transaction."
