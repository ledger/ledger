--- conflicted
+++ resolved
@@ -89,15 +89,8 @@
     (when (and (eobp) last-xact-start)
       (let ((end (cadr (ledger-navigate-find-xact-extents last-xact-start))))
         (goto-char end)
-<<<<<<< HEAD
-        (if (= (line-beginning-position) (line-end-position))
-            (insert "\n")
-          (insert "\n\n")
-          (forward-line))))))
-=======
         (insert "\n")
         (forward-line)))))
->>>>>>> 38315cfb
 
 (defun ledger-xact-iterate-transactions (callback)
   "Iterate through each transaction call CALLBACK for each."
