--- conflicted
+++ resolved
@@ -29,18 +29,11 @@
     fun_example = False
     fun_undocumented = False
     item_regex = re.compile(self.function_pattern)
-<<<<<<< HEAD
     itemx_regex = re.compile('^@def(un|var)x')
     example_regex = re.compile('^@smallexample\s+@c\s+command:')
     fix_regex = re.compile('FIX')
     undocumented_regex = re.compile('@value{FIXME:UNDOCUMENTED}')
     comment_regex = re.compile('^\s*@c')
-=======
-    itemx_regex = re.compile(r'^@defunx')
-    example_regex = re.compile(r'^@smallexample\s+@c\s+command:')
-    fix_regex = re.compile(r'FIX')
-    comment_regex = re.compile(r'^\s*@c')
->>>>>>> 164e96de
     for line in open(filename):
         line = line.strip()
         if state == state_normal:
