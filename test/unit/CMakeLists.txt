--- conflicted
+++ resolved
@@ -12,15 +12,11 @@
   endif()
   add_ledger_test(UtilTests)
 
-<<<<<<< HEAD
-  add_executable(MathTests t_amount.cc t_commodity.cc t_balance.cc t_expr.cc)
+  add_executable(MathTests t_amount.cc t_commodity.cc t_balance.cc t_expr.cc t_value.cc)
   set_source_files_properties(t_amount.cc PROPERTIES COMPILE_FLAGS "-Wno-unused-comparison")
   if (CMAKE_SYSTEM_NAME STREQUAL Darwin AND HAVE_BOOST_PYTHON)
     target_link_libraries(MathTests ${PYTHON_LIBRARIES})
   endif()
-=======
-  add_executable(MathTests t_amount.cc t_commodity.cc t_balance.cc t_expr.cc t_value.cc)
->>>>>>> fbba9adc
   add_ledger_test(MathTests)
 
   set_target_properties(check PROPERTIES DEPENDS LedgerUtilTests)
