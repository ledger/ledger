--- conflicted
+++ resolved
@@ -13,15 +13,9 @@
 class CheckManpage (CheckOptions):
   def __init__(self, args):
     CheckOptions.__init__(self, args)
-<<<<<<< HEAD
-    self.option_pattern = '\.It Fl \\\\-([-A-Za-z]+)'
-    self.function_pattern = '\.It Fn ([-A-Za-z_]+)'
-    self.symbol_pattern = '\.It Sy ([-A-Za-z_]+)'
-=======
     self.option_pattern = r'^\.It Fl \\-([-A-Za-z]+)'
     self.function_pattern = r'^\.It Fn ([-A-Za-z_]+)'
     self.symbol_pattern = r'^\.It Sy ([-A-Za-z_]+)'
->>>>>>> 308e5ca2
     self.source_file = join(self.source, 'doc', 'ledger.1')
     self.source_type = 'manpage'
 
