#if defined(__GNUG__) && __GNUG__ < 3
#define _XOPEN_SOURCE
#endif

#include "journal.h"
#include "textual.h"
#include "valexpr.h"
#include "parsexp.h"
#include "utils.h"
#include "acconf.h"

#define TIMELOG_SUPPORT 1

namespace ledger {

#define MAX_LINE 1024

static path         pathname;
static unsigned int linenum;
static unsigned int src_idx;
static accounts_map account_aliases;

static std::list<std::pair<path, int> > include_stack;

#ifdef TIMELOG_SUPPORT
struct time_entry_t
{
  datetime_t  checkin;
  account_t * account;
  string      desc;

  time_entry_t() : account(NULL) {
    TRACE_CTOR(time_entry_t, "");
  }
  time_entry_t(const datetime_t& _checkin,
	       account_t *	 _account = NULL,
	       const string&     _desc	  = "")
    : checkin(_checkin), account(_account), desc(_desc) {
    TRACE_CTOR(time_entry_t, "const datetime_t&, account_t *, const string&");
  }
  time_entry_t(const time_entry_t& entry)
    : checkin(entry.checkin), account(entry.account),
      desc(entry.desc) {
    TRACE_CTOR(time_entry_t, "copy");
  }
  ~time_entry_t() throw() {
    TRACE_DTOR(time_entry_t);
  }
};
#endif

namespace {
  value_expr parse_amount_expr(std::istream&   in,
			       amount_t&       amount,
			       transaction_t * xact,
			       unsigned short  flags = 0)
  {
    value_expr expr =
      value_expr::parser->parse(in, flags |
				EXPR_PARSE_RELAXED | EXPR_PARSE_PARTIAL);

    DEBUG("ledger.textual.parse", "line " << linenum << ": " <<
	  "Parsed an amount expression");

#ifdef DEBUG_ENABLED
    DEBUG_IF("ledger.textual.parse") {
      if (_debug_stream) {
	ledger::dump_value_expr(*_debug_stream, expr);
	*_debug_stream << std::endl;
      }
    }
#endif

    if (expr) {
      if (! expr::compute_amount(expr, amount, xact))
	throw new parse_error("Amount expression failed to compute");

#if 0
      if (expr->kind == expr::node_t::VALUE) {
	expr = NULL;
      } else {
	DEBUG_IF("ledger.textual.parse") {
	  std::cout << "Value expression tree:" << std::endl;
	  ledger::dump_value_expr(std::cout, expr.get());
	}
      }
#else
      expr = value_expr();
#endif
    }

    DEBUG("ledger.textual.parse", "line " << linenum << ": " <<
	  "The transaction amount is " << xact->amount);
    return expr;
  }
}

transaction_t * parse_transaction(char * line, account_t * account,
				  entry_t * entry = NULL)
{
  std::istringstream in(line);

  string err_desc;
  try {

  // The account will be determined later...
  std::auto_ptr<transaction_t> xact(new transaction_t(NULL));
  if (entry)
    xact->entry = entry;

  // Parse the state flag

  char p = peek_next_nonws(in);
  switch (p) {
  case '*':
    xact->state = transaction_t::CLEARED;
    in.get(p);
    p = peek_next_nonws(in);
    DEBUG("ledger.textual.parse", "line " << linenum << ": " <<
		"Parsed the CLEARED flag");
    break;
  case '!':
    xact->state = transaction_t::PENDING;
    in.get(p);
    p = peek_next_nonws(in);
    DEBUG("ledger.textual.parse", "line " << linenum << ": " <<
		"Parsed the PENDING flag");
    break;
  }

  // Parse the account name

  unsigned long account_beg = in.tellg();
  unsigned long account_end = account_beg;
  while (! in.eof()) {
    in.get(p);
    if (in.eof() || (std::isspace(p) &&
		     (p == '\t' || in.peek() == EOF ||
		      std::isspace(in.peek()))))
      break;
    account_end++;
  }

  if (account_beg == account_end)
    throw new parse_error("No account was specified");

  char * b = &line[account_beg];
  char * e = &line[account_end];
  if ((*b == '[' && *(e - 1) == ']') ||
      (*b == '(' && *(e - 1) == ')')) {
    xact->add_flags(TRANSACTION_VIRTUAL);
    DEBUG("ledger.textual.parse", "line " << linenum << ": " <<
		"Parsed a virtual account name");
    if (*b == '[') {
      xact->add_flags(TRANSACTION_BALANCE);
      DEBUG("ledger.textual.parse", "line " << linenum << ": " <<
		  "Parsed a balanced virtual account name");
    }
    b++; e--;
  }

  string name(b, e - b);
  DEBUG("ledger.textual.parse", "line " << linenum << ": " <<
	      "Parsed account name " << name);
  if (account_aliases.size() > 0) {
    accounts_map::const_iterator i = account_aliases.find(name);
    if (i != account_aliases.end())
      xact->account = (*i).second;
  }
  if (! xact->account)
    xact->account = account->find_account(name);

  // Parse the optional amount

  bool saw_amount = false;

  if (in.good() && ! in.eof()) {
    p = peek_next_nonws(in);
    if (in.eof())
      goto finished;
    if (p == ';')
      goto parse_note;
    if (p == '=' && entry)
      goto parse_assign;

    try {
      unsigned long beg = (long)in.tellg();

      xact->amount_expr =
	parse_amount_expr(in, xact->amount, xact.get(),
<<<<<<< HEAD
			  EXPR_PARSE_NO_REDUCE);
      saw_amount = true;

      if (! xact->amount.is_null()) {
	xact->amount.reduce();
	DEBUG("ledger.textual.parse", "line " << linenum << ": " <<
	      "Reduced amount is " << xact->amount);
      }
=======
			  PARSE_VALEXPR_NO_REDUCE | PARSE_VALEXPR_NO_ASSIGN);
>>>>>>> c9317518

      // jww (2008-07-24): I don't think this is right, since amount_expr is
      // always NULL right now
      if (xact->amount_expr) {
	unsigned long end = (long)in.tellg();
	xact->amount_expr.expr_str = string(line, beg, end - beg);
      }
    }
    catch (error * err) {
      err_desc = "While parsing transaction amount:";
      throw err;
    }
  }

  // Parse the optional cost (@ PER-UNIT-COST, @@ TOTAL-COST)

  if (in.good() && ! in.eof()) {
    p = peek_next_nonws(in);
    if (p == '@') {
      if (! saw_amount)
	throw new parse_error
	  ("Transaction cannot have a cost expression with an amount");
	
      DEBUG("ledger.textual.parse", "line " << linenum << ": " <<
		  "Found a price indicator");
      bool per_unit = true;
      in.get(p);
      if (in.peek() == '@') {
	in.get(p);
	per_unit = false;
	DEBUG("ledger.textual.parse", "line " << linenum << ": " <<
		    "And it's for a total price");
      }

      if (in.good() && ! in.eof()) {
	xact->cost = amount_t();

	try {
	  unsigned long beg = (long)in.tellg();

	  if (parse_amount_expr(in, *xact->cost, xact.get(),
<<<<<<< HEAD
				EXPR_PARSE_NO_MIGRATE))
=======
				PARSE_VALEXPR_NO_MIGRATE |
				PARSE_VALEXPR_NO_ASSIGN))
>>>>>>> c9317518
	    throw new parse_error
	      ("A transaction's cost must evaluate to a constant value");
	  assert(xact->cost->valid());

	  // jww (2008-07-24): I don't think this is right...
	  if (xact->cost_expr) {
	    unsigned long end = (long)in.tellg();
	    if (per_unit)
	      xact->cost_expr->expr_str = (string("@") +
					   string(line, beg, end - beg));
	    else
	      xact->cost_expr->expr_str = (string("@@") +
					   string(line, beg, end - beg));
	  }
	}
	catch (error * err) {
	  err_desc = "While parsing transaction cost:";
	  throw err;
	}

	if (xact->cost->sign() < 0)
	  throw new parse_error("A transaction's cost may not be negative");

	amount_t per_unit_cost(*xact->cost);
	if (per_unit)
	  *xact->cost *= xact->amount;
	else
	  per_unit_cost /= xact->amount;

	if (xact->amount.commodity() &&
	    ! xact->amount.commodity().annotated)
	  xact->amount.annotate_commodity
	    (annotation_t
	     (per_unit_cost,
	      xact->entry ? optional<datetime_t>(xact->entry->actual_date()) : none,
	      xact->entry ? optional<string>(xact->entry->code) : none));

	DEBUG("ledger.textual.parse", "line " << linenum << ": " <<
		    "Total cost is " << *xact->cost);
	DEBUG("ledger.textual.parse", "line " << linenum << ": " <<
		    "Per-unit cost is " << per_unit_cost);
	DEBUG("ledger.textual.parse", "line " << linenum << ": " <<
		    "Annotated amount is " << xact->amount);
      }
    }
  }

<<<<<<< HEAD
=======
  xact->amount.reduce();
  DEBUG_PRINT("ledger.textual.parse", "line " << linenum << ": " <<
	      "Reduced amount is " << xact->amount);

parse_assign:
  if (entry != NULL) {
    // Add this amount to the related account now

    account_xdata_t& xdata(account_xdata(*xact->account));

    if (xact->amount) {
      xdata.value += xact->amount;
      DEBUG_PRINT("ledger.textual.parse", "line " << linenum << ": " <<
		  "XACT assign: account total = " << xdata.value);
    }

    // Parse the optional assigned (= AMOUNT)

    if (in.good() && ! in.eof()) {
      p = peek_next_nonws(in);
      if (p == '=') {
	in.get(p);
	DEBUG_PRINT("ledger.textual.parse", "line " << linenum << ": " <<
		    "Found a balance assignment indicator");
	if (in.good() && ! in.eof()) {
	  amount_t amt;

	  try {
	    unsigned long beg = (long)in.tellg();

	    if (parse_amount_expr(in, amt, xact.get(),
				  PARSE_VALEXPR_NO_MIGRATE))
	      throw new parse_error
		("An assigned balance must evaluate to a constant value");

	    DEBUG_PRINT("ledger.textual.parse", "line " << linenum << ": " <<
			"XACT assign: parsed amt = " << amt);

	    unsigned long end = (long)in.tellg();

	    amount_t diff;
	    if (xdata.value.type == value_t::AMOUNT)
	      diff = amt - *((amount_t *) xdata.value.data);
	    else if (xdata.value.type == value_t::BALANCE)
	      diff = amt - ((balance_t *) xdata.value.data)->amount(amt.commodity());
	    else if (xdata.value.type == value_t::BALANCE_PAIR)
	      diff = amt - ((balance_pair_t *) xdata.value.data)->quantity.amount(amt.commodity());
	    else
	      diff = amt;

	    DEBUG_PRINT("ledger.textual.parse", "line " << linenum << ": " <<
			"XACT assign: diff = " << diff);

	    if (! diff.realzero()) {
	      if (xact->amount) {
		transaction_t * temp
		  = new transaction_t(xact->account, diff, TRANSACTION_CALCULATED);
		entry->add_transaction(temp);

		DEBUG_PRINT("ledger.textual.parse", "line " << linenum << ": " <<
			    "Created balancing transaction");
	      } else {
		xact->amount = diff;
		DEBUG_PRINT("ledger.textual.parse", "line " << linenum << ": " <<
			    "Overwrite null transaction");
	      }
	      xdata.value = amt;
	    }
	  }
	  catch (error * err) {
	    err_desc = "While parsing assigned balance:";
	    throw err;
	  }
	}
      }
    }
  }

>>>>>>> c9317518
  // Parse the optional note

 parse_note:
  if (in.good() && ! in.eof()) {
    p = peek_next_nonws(in);
    if (p == ';') {
      in.get(p);
      p = peek_next_nonws(in);
      xact->note = &line[in.tellg()];
      DEBUG("ledger.textual.parse", "line " << linenum << ": " <<
		  "Parsed a note '" << *xact->note << "'");

      if (char * b = std::strchr(xact->note->c_str(), '['))
	if (char * e = std::strchr(xact->note->c_str(), ']')) {
	  char buf[256];
	  std::strncpy(buf, b + 1, e - b - 1);
	  buf[e - b - 1] = '\0';

	  DEBUG("ledger.textual.parse", "line " << linenum << ": " <<
		"Parsed a transaction date " << buf);

	  if (char * p = std::strchr(buf, '=')) {
	    *p++ = '\0';
	    xact->_date_eff = parse_datetime(p);
	  }
	  if (buf[0])
	    xact->_date = parse_datetime(buf);
	}
    }
  }

 finished:
  return xact.release();

  }
  catch (error * err) {
    err->context.push_back
      (new line_context(line, (long)in.tellg() - 1,
			! err_desc.empty() ?
			err_desc : "While parsing transaction:"));
    throw err;
  }
}

bool parse_transactions(std::istream&	   in,
			account_t *	   account,
			entry_base_t&	   entry,
			const string& kind,
			unsigned long      beg_pos)
{
  TRACE_START(entry_xacts, 1, "Time spent parsing transactions:");

  static char line[MAX_LINE + 1];
  bool	      added = false;

  while (! in.eof() && (in.peek() == ' ' || in.peek() == '\t')) {
    in.getline(line, MAX_LINE);
    if (in.eof())
      break;

    int len = std::strlen(line);
    if (line[len - 1] == '\r')
      line[--len] = '\0';

    beg_pos += len + 1;
    linenum++;

    if (line[0] == ' ' || line[0] == '\t') {
      char * p = skip_ws(line);
      if (! *p)
	break;
    }
    if (transaction_t * xact = parse_transaction(line, account)) {
      entry.add_transaction(xact);
      added = true;
    }
  }

  TRACE_STOP(entry_xacts, 1);

  return added;
}

entry_t * parse_entry(std::istream& in, char * line, account_t * master,
		      textual_parser_t& parser, unsigned long& pos)
{
  TRACE_START(entry_text, 1, "Time spent preparing entry text:");

  std::auto_ptr<entry_t> curr(new entry_t);

  // Parse the date

  char * next = next_element(line);

  if (char * p = std::strchr(line, '=')) {
    *p++ = '\0';
    curr->_date_eff = parse_datetime(p);
  }
  curr->_date = parse_datetime(line);

  // Parse the optional cleared flag: *

  transaction_t::state_t state = transaction_t::UNCLEARED;
  if (next) {
    switch (*next) {
    case '*':
      state = transaction_t::CLEARED;
      next = skip_ws(++next);
      break;
    case '!':
      state = transaction_t::PENDING;
      next = skip_ws(++next);
      break;
    }
  }

  // Parse the optional code: (TEXT)

  if (next && *next == '(') {
    if (char * p = std::strchr(next++, ')')) {
      *p++ = '\0';
      curr->code = next;
      next = skip_ws(p);
    }
  }

  // Parse the description text

  curr->payee = next ? next : "<Unspecified payee>";

  TRACE_STOP(entry_text, 1);

  // Parse all of the transactions associated with this entry

  TRACE_START(entry_details, 1, "Time spent parsing entry details:");

  unsigned long end_pos;
  unsigned long beg_line = linenum;

  while (! in.eof() && (in.peek() == ' ' || in.peek() == '\t')) {
    unsigned long beg_pos = (unsigned long)in.tellg();

    line[0] = '\0';
    in.getline(line, MAX_LINE);
    if (in.eof() && line[0] == '\0')
      break;

    int len = std::strlen(line);
    if (line[len - 1] == '\r')
      line[--len] = '\0';

    end_pos = beg_pos + len + 1;
    linenum++;

    if (line[0] == ' ' || line[0] == '\t') {
      char * p = skip_ws(line);
      if (! *p)
	break;
    }

    if (transaction_t * xact = parse_transaction(line, master, curr.get())) {
      if (state != transaction_t::UNCLEARED &&
	  xact->state == transaction_t::UNCLEARED)
	xact->state = state;

      xact->beg_pos  = beg_pos;
      xact->beg_line = beg_line;
      xact->end_pos  = end_pos;
      xact->end_line = linenum;
      pos = end_pos;

      curr->add_transaction(xact);
    }

    if (in.eof())
      break;
  }

  TRACE_STOP(entry_details, 1);

  return curr.release();
}

static inline void parse_symbol(char *& p, string& symbol)
{
  if (*p == '"') {
    char * q = std::strchr(p + 1, '"');
    if (! q)
      throw new parse_error("Quoted commodity symbol lacks closing quote");
    symbol = string(p + 1, 0, q - p - 1);
    p = q + 2;
  } else {
    char * q = next_element(p);
    symbol = p;
    if (q)
      p = q;
    else
      p += symbol.length();
  }
  if (symbol.empty())
    throw new parse_error("Failed to parse commodity");
}

bool textual_parser_t::test(std::istream& in) const
{
  char buf[5];

  in.read(buf, 5);
  if (std::strncmp(buf, "<?xml", 5) == 0) {
#if defined(HAVE_EXPAT) || defined(HAVE_XMLPARSE)
    throw new parse_error("Ledger file contains XML data, but format was not recognized");
#else
    throw new parse_error("Ledger file contains XML data, but no XML support present");
#endif
  }

  in.clear();
  in.seekg(0, std::ios::beg);
  assert(in.good());
  return true;
}

static void clock_out_from_timelog(std::list<time_entry_t>& time_entries,
				   const datetime_t&	    when,
				   account_t *		    account,
				   const char *		    desc,
				   journal_t&		    journal)
{
  time_entry_t event;

  if (time_entries.size() == 1) {
    event = time_entries.back();
    time_entries.clear();
  }
  else if (time_entries.empty()) {
    throw new parse_error("Timelog check-out event without a check-in");
  }
  else if (! account) {
    throw new parse_error
      ("When multiple check-ins are active, checking out requires an account");
  }
  else {
    bool found = false;

    for (std::list<time_entry_t>::iterator i = time_entries.begin();
	 i != time_entries.end();
	 i++)
      if (account == (*i).account) {
	event = *i;
	found = true;
	time_entries.erase(i);
	break;
      }

    if (! found)
      throw new parse_error
	("Timelog check-out event does not match any current check-ins");
  }

  if (desc && event.desc.empty()) {
    event.desc = desc;
    desc = NULL;
  }

  std::auto_ptr<entry_t> curr(new entry_t);
  curr->_date = when;
  curr->code  = desc ? desc : "";
  curr->payee = event.desc;

  if (curr->_date < event.checkin)
    throw new parse_error
      ("Timelog check-out date less than corresponding check-in");

  char buf[32];
  std::sprintf(buf, "%lds", long((curr->_date - event.checkin).seconds()));
  amount_t amt;
  amt.parse(buf);
  assert(amt.valid());

  transaction_t * xact
    = new transaction_t(event.account, amt, TRANSACTION_VIRTUAL);
  xact->state = transaction_t::CLEARED;
  curr->add_transaction(xact);

  if (! journal.add_entry(curr.get()))
    throw new parse_error("Failed to record 'out' timelog entry");
  else
    curr.release();
}

unsigned int textual_parser_t::parse(std::istream& in,
				     session_t&    session,
				     journal_t&	   journal,
				     account_t *   master,
				     const path *  original_file)
{
  TRACE_START(parsing_total, 1, "Total time spent parsing text:");

  static bool  added_auto_entry_hook = false;
  static char  line[MAX_LINE + 1];
  unsigned int count  = 0;
  unsigned int errors = 0;

  std::list<account_t *>  account_stack;
  auto_entry_finalizer_t  auto_entry_finalizer(&journal);
  std::list<time_entry_t> time_entries;

  if (! master)
    master = journal.master;

  account_stack.push_front(master);

  pathname = journal.sources.back();
  src_idx  = journal.sources.size() - 1;
  linenum  = 1;

  INFO("Parsing file '" << pathname.string() << "'");

  unsigned long beg_pos = in.tellg();
  unsigned long end_pos;
  unsigned long beg_line = linenum;

  while (in.good() && ! in.eof()) {
    try {
      in.getline(line, MAX_LINE);
      if (in.eof())
	break;

      int len = std::strlen(line);
      if (line[len - 1] == '\r')
	line[--len] = '\0';

      end_pos = beg_pos + len + 1;
      linenum++;

      switch (line[0]) {
      case '\0':
	break;

      case ' ':
      case '\t': {
	char * p = skip_ws(line);
	if (*p)
	  throw new parse_error("Line begins with whitespace");
	break;
      }

#ifdef TIMELOG_SUPPORT
      case 'i':
      case 'I': {
	string date(line, 2, 19);

	char * p = skip_ws(line + 22);
	char * n = next_element(p, true);

	time_entry_t event(parse_datetime(date),
			   account_stack.front()->find_account(p), n ? n : "");

	if (! time_entries.empty())
	  for (std::list<time_entry_t>::iterator i = time_entries.begin();
	       i != time_entries.end();
	       i++)
	    if (event.account == (*i).account)
	      throw new parse_error
		("Cannot double check-in to the same account");

	time_entries.push_back(event);
	break;
      }

      case 'o':
      case 'O':
	if (time_entries.empty()) {
	  throw new parse_error("Timelog check-out event without a check-in");
	} else {
	  string date(line, 2, 19);

	  char * p = skip_ws(line + 22);
	  char * n = next_element(p, true);

	  clock_out_from_timelog
	    (time_entries, parse_datetime(date),
	     p ? account_stack.front()->find_account(p) : NULL, n, journal);
	  count++;
	}
	break;
#endif // TIMELOG_SUPPORT

      case 'D':	{		// a default commodity for "entry"
	amount_t amt(skip_ws(line + 1));
	assert(amt.valid());
	amount_t::current_pool->default_commodity = &amt.commodity();
	break;
      }

      case 'A':		        // a default account for unbalanced xacts
	journal.basket =
	  account_stack.front()->find_account(skip_ws(line + 1));
	break;

      case 'C':			// a set of conversions
	if (char * p = std::strchr(line + 1, '=')) {
	  *p++ = '\0';
	  // jww (2008-04-22): NYI!
#if 0
	  parse_conversion(line + 1, p);
#endif
	}
	break;

      case 'P': {		// a pricing entry
	char * date_field_ptr = skip_ws(line + 1);
	char * time_field_ptr = next_element(date_field_ptr);
	if (! time_field_ptr) break;
	string date_field = date_field_ptr;

	char *     symbol_and_price;
	datetime_t datetime;

	if (std::isdigit(time_field_ptr[0])) {
	  symbol_and_price = next_element(time_field_ptr);
	  if (! symbol_and_price) break;
	  datetime = parse_datetime(date_field + " " + time_field_ptr);
	} else {
	  symbol_and_price = time_field_ptr;
	  datetime = parse_datetime(date_field);
	}

	string symbol;
	parse_symbol(symbol_and_price, symbol);
	amount_t price(symbol_and_price);
	assert(price.valid());

	if (commodity_t * commodity =
	    amount_t::current_pool->find_or_create(symbol))
	  commodity->add_price(datetime, price);
	break;
      }

      case 'N': {			// don't download prices
	char * p = skip_ws(line + 1);
	string symbol;
	parse_symbol(p, symbol);

	if (commodity_t * commodity =
	    amount_t::current_pool->find_or_create(symbol))
	  commodity->add_flags(COMMODITY_STYLE_NOMARKET);
	break;
      }

      case 'Y':                   // set the current year
	current_year = std::atoi(skip_ws(line + 1));
	break;

#ifdef TIMELOG_SUPPORT
      case 'h':
      case 'b':
#endif
      case '*':                   // comment line
      case ';':                   // comment line
	break;

      case '-': {                 // option setting
	char * p = next_element(line);
	if (! p) {
	  p = std::strchr(line, '=');
	  if (p)
	    *p++ = '\0';
	}
#if 0
	process_option(config_options, line + 2, p);
#endif
	break;
      }

      case '=': {		// automated entry
	if (! added_auto_entry_hook) {
	  journal.add_entry_finalizer(&auto_entry_finalizer);
	  added_auto_entry_hook = true;
	}

	auto_entry_t * ae = new auto_entry_t(skip_ws(line + 1));
	if (parse_transactions(in, account_stack.front(), *ae,
			       "automated", end_pos)) {
	  journal.auto_entries.push_back(ae);
	  ae->src_idx  = src_idx;
	  ae->beg_pos  = beg_pos;
	  ae->beg_line = beg_line;
	  ae->end_pos  = end_pos;
	  ae->end_line = linenum;
	}
	break;
      }

      case '~': {		// period entry
	period_entry_t * pe = new period_entry_t(skip_ws(line + 1));
	if (! pe->period)
	  throw new parse_error(string("Parsing time period '") + line + "'");

	if (parse_transactions(in, account_stack.front(), *pe,
			       "period", end_pos)) {
	  if (pe->finalize()) {
	    extend_entry_base(&journal, *pe, true);
	    journal.period_entries.push_back(pe);
	    pe->src_idx	 = src_idx;
	    pe->beg_pos	 = beg_pos;
	    pe->beg_line = beg_line;
	    pe->end_pos	 = end_pos;
	    pe->end_line = linenum;
	  } else {
	    throw new parse_error("Period entry failed to balance");
	  }
	}
	break;
      }

      case '@':
      case '!': {                 // directive
	char * p = next_element(line);
	string word(line + 1);
	if (word == "include") {
	  push_variable<path>	       save_pathname(pathname);
	  push_variable<unsigned int>  save_src_idx(src_idx);
	  push_variable<unsigned long> save_beg_pos(beg_pos);
	  push_variable<unsigned long> save_end_pos(end_pos);
	  push_variable<unsigned int>  save_linenum(linenum);

	  pathname = p;
#if 0
	  if (pathname[0] != '/' && pathname[0] != '\\' && pathname[0] != '~') {
	    string::size_type pos = save_pathname.prev.rfind('/');
	    if (pos == string::npos)
	      pos = save_pathname.prev.rfind('\\');
	    if (pos != string::npos)
	      pathname = string(save_pathname.prev, 0, pos + 1) + pathname;
	  }
	  pathname = resolve_path(pathname);

	  DEBUG("ledger.textual.include", "line " << linenum << ": " <<
		      "Including path '" << pathname << "'");

	  include_stack.push_back(std::pair<path, int>
				  (journal.sources.back(), linenum - 1));
	  count += parse_journal_file(pathname, config, journal,
				      account_stack.front());
	  include_stack.pop_back();
#endif
	}
	else if (word == "account") {
	  account_t * acct;
	  acct = account_stack.front()->find_account(p);
	  account_stack.push_front(acct);
	}
	else if (word == "end") {
	  account_stack.pop_front();
	}
	else if (word == "alias") {
	  char * b = p;
	  if (char * e = std::strchr(b, '=')) {
	    char * z = e - 1;
	    while (std::isspace(*z))
	      *z-- = '\0';
	    *e++ = '\0';
	    e = skip_ws(e);

	    // Once we have an alias name (b) and the target account
	    // name (e), add a reference to the account in the
	    // `account_aliases' map, which is used by the transaction
	    // parser to resolve alias references.
	    account_t * acct = account_stack.front()->find_account(e);
	    std::pair<accounts_map::iterator, bool> result
	      = account_aliases.insert(accounts_map::value_type(b, acct));
	    assert(result.second);
	  }
	}
	else if (word == "def") {
#if 0
	  if (! expr::global_scope.get())
	    init_value_expr();
	  parse_value_definition(p);
#endif
	}
	break;
      }

      default: {
	unsigned long pos = beg_pos;
	TRACE_START(entries, 1, "Time spent handling entries:");
	if (entry_t * entry =
	    parse_entry(in, line, account_stack.front(), *this, pos)) {
	  if (journal.add_entry(entry)) {
	    entry->src_idx  = src_idx;
	    entry->beg_pos  = beg_pos;
	    entry->beg_line = beg_line;
	    entry->end_pos  = pos;
	    entry->end_line = linenum;
	    count++;
	  } else {
	    checked_delete(entry);
	    throw new parse_error("Entry does not balance");
	  }
	} else {
	  throw new parse_error("Failed to parse entry");
	}
	end_pos = pos;
      TRACE_STOP(entries, 1);
	break;
      }
      }
    }
    catch (error * err) {
      for (std::list<std::pair<path, int> >::reverse_iterator i =
	     include_stack.rbegin();
	   i != include_stack.rend();
	   i++)
	err->context.push_back(new include_context((*i).first, (*i).second,
						    "In file included from"));
      err->context.push_front(new file_context(pathname, linenum - 1));

      std::cout.flush();
      if (errors > 0 && err->context.size() > 1)
	std::cerr << std::endl;
      err->reveal_context(std::cerr, "Error");
      std::cerr << err->what() << std::endl;
      checked_delete(err);
      errors++;
    }
    beg_pos = end_pos;
  }

  if (! time_entries.empty()) {
    std::list<account_t *> accounts;

    for (std::list<time_entry_t>::iterator i = time_entries.begin();
	 i != time_entries.end();
	 i++)
      accounts.push_back((*i).account);

    for (std::list<account_t *>::iterator i = accounts.begin();
	 i != accounts.end();
	 i++)
      clock_out_from_timelog(time_entries, current_moment, *i, NULL, journal);

    assert(time_entries.empty());
  }

  if (added_auto_entry_hook)
    journal.remove_entry_finalizer(&auto_entry_finalizer);

  if (errors > 0)
    throw (int)errors;

  TRACE_STOP(parsing_total, 1);

  return count;
}

void write_textual_journal(journal_t& journal, path pathname,
			   item_handler<transaction_t>& formatter,
			   const string& write_hdr_format,
			   std::ostream& out)
{
  unsigned long index = 0;
  path		found;

  if (pathname.empty()) {
    if (! journal.sources.empty())
      found = *journal.sources.begin();
  } else {
#ifdef HAVE_REALPATH
    char buf1[PATH_MAX];
    char buf2[PATH_MAX];

    ::realpath(pathname.string().c_str(), buf1);

    for (paths_list::iterator i = journal.sources.begin();
	 i != journal.sources.end();
	 i++) {
      ::realpath((*i).string().c_str(), buf2);
      if (std::strcmp(buf1, buf2) == 0) {
	found = *i;
	break;
      }
      index++;
    }
#else
    for (paths_list::iterator i = journal.sources.begin();
	 i != journal.sources.end();
	 i++) {
      if (pathname == *i) {
	found = *i;
	break;
      }
      index++;
    }
#endif
  }

  if (found.empty())
    throw new error(string("Journal does not refer to file '") +
		    string(pathname.string()) + "'");

  entries_list::iterator	el = journal.entries.begin();
  auto_entries_list::iterator	al = journal.auto_entries.begin();
  period_entries_list::iterator pl = journal.period_entries.begin();

  unsigned long pos = 0;

  format_t hdr_fmt(write_hdr_format);
  boost::filesystem::ifstream in(found);

  while (! in.eof()) {
    entry_base_t * base = NULL;
    if (el != journal.entries.end() && pos == (*el)->beg_pos) {
      hdr_fmt.format(out, details_t(**el));
      base = *el++;
    }
    else if (al != journal.auto_entries.end() && pos == (*al)->beg_pos) {
      out << "= " << (*al)->predicate.predicate.expr_str << '\n';
      base = *al++;
    }
    else if (pl != journal.period_entries.end() && pos == (*pl)->beg_pos) {
      out << "~ " << (*pl)->period_string << '\n';
      base = *pl++;
    }

    char c;
    if (base) {
      for (transactions_list::iterator x = base->transactions.begin();
	   x != base->transactions.end();
	   x++)
	if (! (*x)->has_flags(TRANSACTION_AUTO)) {
	  transaction_xdata(**x).dflags |= TRANSACTION_TO_DISPLAY;
	  formatter(**x);
	}
      formatter.flush();

      while (pos < base->end_pos) {
	in.get(c);
	pos = in.tellg(); // pos++;
      }
    } else {
      in.get(c);
      pos = in.tellg(); // pos++;
      out.put(c);
    }
  }
}

} // namespace ledger<|MERGE_RESOLUTION|>--- conflicted
+++ resolved
@@ -188,8 +188,7 @@
 
       xact->amount_expr =
 	parse_amount_expr(in, xact->amount, xact.get(),
-<<<<<<< HEAD
-			  EXPR_PARSE_NO_REDUCE);
+			  EXPR_PARSE_NO_REDUCE | EXPR_PARSE_NO_ASSIGN);
       saw_amount = true;
 
       if (! xact->amount.is_null()) {
@@ -197,9 +196,6 @@
 	DEBUG("ledger.textual.parse", "line " << linenum << ": " <<
 	      "Reduced amount is " << xact->amount);
       }
-=======
-			  PARSE_VALEXPR_NO_REDUCE | PARSE_VALEXPR_NO_ASSIGN);
->>>>>>> c9317518
 
       // jww (2008-07-24): I don't think this is right, since amount_expr is
       // always NULL right now
@@ -241,12 +237,8 @@
 	  unsigned long beg = (long)in.tellg();
 
 	  if (parse_amount_expr(in, *xact->cost, xact.get(),
-<<<<<<< HEAD
-				EXPR_PARSE_NO_MIGRATE))
-=======
-				PARSE_VALEXPR_NO_MIGRATE |
-				PARSE_VALEXPR_NO_ASSIGN))
->>>>>>> c9317518
+				EXPR_PARSE_NO_MIGRATE |
+				EXPR_PARSE_NO_ASSIGN))
 	    throw new parse_error
 	      ("A transaction's cost must evaluate to a constant value");
 	  assert(xact->cost->valid());
@@ -294,13 +286,7 @@
     }
   }
 
-<<<<<<< HEAD
-=======
-  xact->amount.reduce();
-  DEBUG_PRINT("ledger.textual.parse", "line " << linenum << ": " <<
-	      "Reduced amount is " << xact->amount);
-
-parse_assign:
+ parse_assign:
   if (entry != NULL) {
     // Add this amount to the related account now
 
@@ -308,8 +294,8 @@
 
     if (xact->amount) {
       xdata.value += xact->amount;
-      DEBUG_PRINT("ledger.textual.parse", "line " << linenum << ": " <<
-		  "XACT assign: account total = " << xdata.value);
+      DEBUG("ledger.textual.parse", "line " << linenum << ": " <<
+	    "XACT assign: account total = " << xdata.value);
     }
 
     // Parse the optional assigned (= AMOUNT)
@@ -318,49 +304,63 @@
       p = peek_next_nonws(in);
       if (p == '=') {
 	in.get(p);
-	DEBUG_PRINT("ledger.textual.parse", "line " << linenum << ": " <<
-		    "Found a balance assignment indicator");
+	DEBUG("ledger.textual.parse", "line " << linenum << ": " <<
+	      "Found a balance assignment indicator");
 	if (in.good() && ! in.eof()) {
 	  amount_t amt;
 
 	  try {
+#if 0
 	    unsigned long beg = (long)in.tellg();
+#endif
 
 	    if (parse_amount_expr(in, amt, xact.get(),
-				  PARSE_VALEXPR_NO_MIGRATE))
+				  EXPR_PARSE_NO_MIGRATE))
 	      throw new parse_error
 		("An assigned balance must evaluate to a constant value");
 
-	    DEBUG_PRINT("ledger.textual.parse", "line " << linenum << ": " <<
-			"XACT assign: parsed amt = " << amt);
-
+	    DEBUG("ledger.textual.parse", "line " << linenum << ": " <<
+		  "XACT assign: parsed amt = " << amt);
+
+#if 0
 	    unsigned long end = (long)in.tellg();
+#endif
 
 	    amount_t diff;
-	    if (xdata.value.type == value_t::AMOUNT)
-	      diff = amt - *((amount_t *) xdata.value.data);
-	    else if (xdata.value.type == value_t::BALANCE)
-	      diff = amt - ((balance_t *) xdata.value.data)->amount(amt.commodity());
-	    else if (xdata.value.type == value_t::BALANCE_PAIR)
-	      diff = amt - ((balance_pair_t *) xdata.value.data)->quantity.amount(amt.commodity());
-	    else
+	    if (xdata.value.is_amount()) {
+	      diff = amt - xdata.value.as_amount();
+	    }
+	    else if (xdata.value.is_balance()) {
+	      optional<amount_t> comm_bal =
+		xdata.value.as_balance().commodity_amount(amt.commodity());
+	      diff = amt - (comm_bal ? *comm_bal : amount_t(0L));
+	    }
+	    else if (xdata.value.is_balance_pair()) {
+	      optional<amount_t> comm_bal =
+		xdata.value.as_balance_pair().commodity_amount(amt.commodity());
+	      diff = amt - (comm_bal ? *comm_bal : amount_t(0L));
+	    }
+	    else {
 	      diff = amt;
-
-	    DEBUG_PRINT("ledger.textual.parse", "line " << linenum << ": " <<
-			"XACT assign: diff = " << diff);
-
-	    if (! diff.realzero()) {
+	    }
+
+	    DEBUG("ledger.textual.parse", "line " << linenum << ": " <<
+		  "XACT assign: diff = " << diff);
+
+	    if (! diff.is_realzero()) {
 	      if (xact->amount) {
-		transaction_t * temp
-		  = new transaction_t(xact->account, diff, TRANSACTION_CALCULATED);
+		transaction_t * temp =
+		  new transaction_t(xact->account, diff,
+				    TRANSACTION_GENERATED |
+				    TRANSACTION_CALCULATED);
 		entry->add_transaction(temp);
 
-		DEBUG_PRINT("ledger.textual.parse", "line " << linenum << ": " <<
-			    "Created balancing transaction");
+		DEBUG("ledger.textual.parse", "line " << linenum << ": " <<
+		      "Created balancing transaction");
 	      } else {
 		xact->amount = diff;
-		DEBUG_PRINT("ledger.textual.parse", "line " << linenum << ": " <<
-			    "Overwrite null transaction");
+		DEBUG("ledger.textual.parse", "line " << linenum << ": " <<
+		      "Overwrite null transaction");
 	      }
 	      xdata.value = amt;
 	    }
@@ -374,7 +374,6 @@
     }
   }
 
->>>>>>> c9317518
   // Parse the optional note
 
  parse_note:
