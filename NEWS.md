# Ledger NEWS

## 3.4.x (unreleased)

- Update required versions of various dependencies
  (CMake 3.16.2, Boost 1.72.0, Gmp 6.1.2, Mpfr 4.0.2, Python 3.9, doxygen 1.9.5)

- docs: Enable stand-alone building

<<<<<<< HEAD
- Add support for Ledger messages in German
=======
- Include contrib files in distribution

- Fix related reports when using bucket transactions (ledger/ledger#2220)
>>>>>>> 3ad8f286

## 3.3.2 (2023-03-30)

- Fix divide by zero (ledger/ledger#777, ledger/ledger#2207)

- Increase string size limit in src/unistring.h assert (ledger/ledger#2174)

- Require tzdata for Nix flake build (ledger/ledger#2213)

## 3.3.1 (2023-03-03)

- Fix regression leading to incorrect error about `format` directives (ledger/ledger#2205)

- Add information about compile features to `--version`

- Fix compiler warnings by minimizing the use of deprecated APIs

- Update flake.nix to match nixpkgs ledger/default.nix

- Remove unused Python server related code

- Various documentation improvements

## 3.3 (2023-02-08)

- Use `$PAGER` when environment variable is set (ledger/ledger#1674)

- Make `--depth` correctly fold postings to accounts of greater depth into the
  parent at the specified level (ledger/ledger#987)

- When using wild-cards in the `include` directive, include matched files in
  sorted order (ledger/ledger#1659)

- Ensure absolute path for include (ledger/ledger#2075)

- Try to use `$XDG_HOME_CONFIG/ledger/ledgerrc` or `~/.config/ledger/ledgerrc`
  first

- Improve Python 3 support and drop support for Python 2

- Add support for automatically reading files encrypted with GPG (ledger/ledger#1949)

- Add support for a "debit" column in the `convert` command (ledger/ledger#1120)

- Fix parsing of files without end of line (ledger/ledger#516)

- Fix incorrect parsing of expressions containing a `-` without spaces (ledger/ledger#2001)

- Fix payee metadata on postings not being validated and payee aliases not
  being honored (ledger/ledger#556, ledger/ledger#1892)

- Fix ledger interpreting a posting with 0 difference as a null-posting,
  which leads to it auto-balancing the posting (ledger/ledger#1942)

- Correctly escape all string values in lisp report (ledger/ledger#2034)

- Fix a regression where empty commodities were shown (ledger/ledger#1969)

- Fix a regression where using multiple commodities in one transaction triggers
  an assertion (ledger/ledger#1998)

- Fix --time-colon for negative time amounts

- Use correct int return type for stream input operations (ledger/ledger#2058)

- Use amount_width for balance report

- Remove some UTF-8 code that was having no effect (ledger/ledger#2061)

- Fix unrounding for equity

- Fix SIGABRT when python subcommand raises an exception

- Improve XML reports

- Support building on older versions of CMAKE (less than 3.7)

- Fix compilation with Boost 1.76 (ledger/ledger#2030)

- Fix Msys2 MinGW build (ledger/ledger#1905)

- Fix unicode problems on Windows (ledger/ledger#1986)

- Fix the issue that with Boost >= 1.77 `include` directive cannot find the file
  to include for stdin (`-f -`). Also for `-f -` when `include` cannot find the
  file it reports the error with full path now. (ledger/ledger#2057, ledger/ledger#2092)

- Fix Nix build

- Rename `quoted_rfc4180` to `quoted_rfc`, as numbers used in function names
  confuses the parser (ledger/ledger#2007).

- Numbers are no longer permitted in value expression function names.

- Various documentation improvements

## 3.2.1 (2020-05-18)

- Fix regression with expression evaluation by reverting commit
  `Correction to the way parens are parsed in query expressions` (ledger/ledger#1894)

- Fix --invert breakage by reverting commit `Change --invert to invert
  displayed amounts and totals, not amounts` (ledger/ledger#1895)

- Fix performance regression by reverting commit `Compare price
  annotations using their textual rendering` (ledger/ledger#1907)

- Fix library path issue (ledger/ledger#1885)

- Allow specifying the Python version (ledger/ledger#1893)

- Some documentation fixes

## 3.2.0 (2020-05-01)

- Port Python support to Python 3

- Entities are no longer regarded as defined due to being part of a
  cleared transaction. `--explicit` is effectively enabled by default
  and is now a no-op (PR ledger/ledger#1819)

- Add `--average-lot-prices` to show the average of lot prices

- Add support for `%F` date format specifier (ledger/ledger#1775)

- Add `commodity_price(NAME, DATE)` function

- Add `set_commodity_price(NAME, DATE)` function

- Fix buffer overflow when evaluating date

- Fix balance assertions on accounts with virtual posts (ledger/ledger#543)

- Fix segfault with `ledger print` (ledger/ledger#1850)

- Ensure that `apply` directives (like `apply account`) have the
  required argument (ledger/ledger#553)

- Format annotations using a date format that can be parsed

- Change `--invert` to invert displayed amounts and totals, not amounts
  (ledger/ledger#1803)

- Correct the way parens are parsed in query expressions

- Compare price annotations using their textual rendering

- Fix build failure with utfcpp 3.0 (ledger/ledger#1816)

- Fix build failure due to ambiguous type (ledger/ledger#1833)

## 3.1.3 (2019-03-31)

- Properly reject postings with a comment right after the flag (ledger/ledger#1753)

- Make sorting order of lot information deterministic (ledger/ledger#1747)

- Fix bug in tag value parsing (ledger/ledger#1702)

- Remove the `org` command, which was always a hack to begin with (ledger/ledger#1706)

- Provide Docker information in README

- Various small documentation improvements

## 3.1.2 (2019-02-05)

- Increase maximum length for regex from 255 to 4095 (ledger/ledger#981)

- Initialize periods from from/since clause rather than earliest
  transaction date (ledger/ledger#1159)

- Check balance assertions against the amount after the posting (ledger/ledger#1147)

- Allow balance assertions with multiple posts to same account (ledger/ledger#1187)

- Fix period duration of "every X days" and similar statements (ledger/ledger#370)

- Make option `--force-color` not require `--color` anymore (ledger/ledger#1109)

- Add `quoted_rfc4180` to allow CVS output with RFC 4180 compliant quoting.

- Add support for `--prepend-format` in accounts command

- Fix handling of edge cases in trim function (ledger/ledger#520)

- Fix auto xact posts not getting applied to account total during
  journal parse (ledger/ledger#552)

- Transfer `null_post` flags to generated postings

- Fix segfault when using `--market` with `--group-by`

- Use `amount_width` variable for budget report

- Keep pending items in budgets until the last day they apply

- Fix bug where `.total` used in value expressions breaks totals

- Make automated transactions work with assertions (ledger/ledger#1127)

- Improve parsing of date tokens (ledger/ledger#1626)

- Don't attempt to invert a value if it's already zero (ledger/ledger#1703)

- Do not parse user-specified init-file twice

- Fix parsing issue of effective dates (ledger/ledger#1722,
  [TALOS-2017-0303](https://talosintelligence.com/vulnerability_reports/TALOS-2017-0303),
  [CVE-2017-2807](https://www.cve.org/CVERecord?id=CVE-2017-2807))

- Fix use-after-free issue with deferred postings (ledger/ledger#1723,
  [TALOS-2017-0304](https://talosintelligence.com/vulnerability_reports/TALOS-2017-0304),
  [CVE-2017-2808](https://www.cve.org/CVERecord?id=CVE-2017-2808))

- Fix possible stack overflow in option parsing routine (ledger/ledger#1222,
  [CVE-2017-12481](https://www.cve.org/CVERecord?id=CVE-2017-12481))

- Fix possible stack overflow in date parsing routine (ledger/ledger#1224,
  [CVE-2017-12482](https://www.cve.org/CVERecord?id=CVE-2017-12482))

- Fix use-after-free when using `--gain` (ledger/ledger#541)

- Python: Removed double quotes from Unicode values.

- Python: Ensure that parse errors produce useful `RuntimeErrors`

- Python: Expose `journal expand_aliases`

- Python: Expose `journal_t::register_account`

- Improve bash completion

- Emacs Lisp files have been moved to https://github.com/ledger/ledger-mode

- Fix build under MSYS (32-bit).

- Fix build under Cygwin.

- Various documentation improvements

## 3.1.1 (2016-01-11)

- Added a `--no-revalued` option

- Improved Embedded Python Support

- Use `./.ledgerrc` if `~/.ledgerrc` doesn't exist

- Fixed parsing of transactions with single-character payees and comments

- Fixed crash when using `-M` with empty result

- Fixed sorting for option `--auto-match`

- Fixed treatment of `year 2015` and `Y2014` directives

- Fixed crash when using `--trace` 10 or above

- Build fix for boost 1.58, 1.59, 1.60

- Build fix for Cygwin

- Fixed Util and Math tests on Mac OS X

- Various documentation improvements

- Examples in the documentation are tested just like unit tests

- Add continuous integration (https://travis-ci.org/ledger/ledger)

## 3.1 (2014-10-05)

- Changed the definition of cost basis to preserve the original cost basis
  when a gain or loss is made (if you bought 1 AAA for $10 and then sold
  it for $12, ledger would previously take $12 as the cost; the original
  cost of $10 is preserved as the cost basis now, which addresses strange
  behavior with -B after a capital gain or loss is made).

- Incorrect automatic Equity:Capital Gains and Equity:Capital Loss entries
  are no longer generated when a commodity is sold for loss or profit.

- Support for virtual posting costs.

- The option `--permissive` now quiets balance assertions

- Removed SHA1 files due to license issues and use boost instead.

- Added option `--no-pager` to disable the pager.

- Added option `--no-aliases` to completely disable alias expansion

- Added option `--recursive-aliases` to expand aliases recursively

- Support payee `uuid` directive.

- Bug fix: when a status flag (`!` or `*`) is explicitly specified for an
  individual posting, it always has a priority over entire transaction
  status.

- Bug fix: don't lose commodity when cost is not separated by whitespace

- Improved backwards compatibility with ledger 2.x

- Build fix for GCC 4.9

- Build fix for boost 1.56

- Many improvements to ledger-mode, including fontification

- More test cases and unit tests

- Contrib: Added script to generate commodities from ISO 4217

## 3.0

Due to the magnitude of changes in 3.0, only changes that affect compatibility
with 2.x files and usage is mentioned here.  For a description of new
features, please see the manual.

- The option `-g` (`--performance`) was removed.

- The balance report now defaults to showing all relevant accounts.  This is
  the opposite of 2.x.  That is, `bal` in 3.0 does what `-s bal` did in 2.x.
  To see 2.6 behavior, use `bal -n` in 3.0.  The `-s` option no longer has any
  effect on balance reports.

## 2.6.3

- Minor fixes to allow for compilation with gcc 4.4.

## 2.6.2

- Bug fix: Command-line options, such as -O, now override init-file options
  such as -V.

- Bug fix: "cat data | ledger -f -" now works.

- Bug fix: --no-cache is now honored.  Previously, it was writing out a cache
  file named "<none>".

- Bug fix: Using %.2X in a format string now outputs 2 spaces if the state is
  cleared.

## 2.6.1

- Added the concept of "balance setting transactions":

  Setting an account's balance

  You can now manually set an account's balance to whatever you want, at
  any time.  Here's how it might look at the beginning of your Ledger
  file:

      2008/07/27 Starting fresh
          Assets:Checking      = $1,000.00
          Equity:Opening Balances

  If Assets:Checking is empty, this is no different from omitting the
  "=".  However, if Assets:Checking did have a prior balance, the amount
  of the transaction will be auto-calculated so that the final balance
  of Assets:Checking is now $1,000.00.

  Let me give an example of this.  Say you have this:

      2008/07/27 Starting fresh
          Assets:Checking          $750.00
          Equity:Opening Balances

      2008/07/27 Starting fresh
          Assets:Checking      = $1,000.00
          Equity:Adjustments

  These two entries are exactly equivalent to these two:

      2008/07/27 Starting fresh
          Assets:Checking          $750.00
          Equity:Opening Balances

      2008/07/27 Starting fresh
          Assets:Checking          $250.00
          Equity:Adjustments

  The use of the "=" sign here is that it sets the transaction's amount
  to whatever is required to satisfy the assignment.  This is the
  behavior if the transaction's amount is left empty.

  # Multiple commodities

  As far as commodities go, the = sign only works if the account
  balance's commodity matches the commodity of the amount after the
  equals sign.  However, if the account has multiple commodities, only
  the matching commodity is affected.  Here's what I mean:

      2008/07/24 Opening Balance
          Assets:Checking        = $250.00          ; we force set it
          Equity:Opening Balances

      2008/07/24 Opening Balance
          Assets:Checking      = EC 250.00          ; we force set it again
          Equity:Opening Balances

  This is an error, because $250.00 cannot be auto-balanced to match EC
  250.00.  However:

      2008/07/24 Opening Balance
          Assets:Checking        = $250.00          ; we force set it again
          Assets:Checking        EC 100.00          ; and add some EC's
          Equity:Opening Balances

      2008/07/24 Opening Balance
          Assets:Checking      = EC 250.00          ; we force set the EC's
          Equity:Opening Balances

  This is *not* an error, because the latter auto-balancing transaction
  only affects the EC 100.00 part of the account's balance; the $250.00
  part is left alone.

  Checking statement balances

  When you reconcile a statement, there are typically one or more
  transactions which result in a known balance.  Here's how you specify
  that in your Ledger data:

      2008/07/24 Opening Balance
          Assets:Checking        = $100.00
          Equity:Opening Balances

      2008/07/30 We spend money, with a known balance afterward
          Expenses:Food             $20.00
          Assets:Checking         = $80.00

      2008/07/30 Again we spend money, but this time with all the info
          Expenses:Food             $20.00
          Assets:Checking          $-20.00 = $60.00

      2008/07/30 This entry yield an 'unbalanced' error
          Expenses:Food             $20.00
          Assets:Checking          $-20.00 = $30.00

  The last entry in this set fails to balance with an unbalanced
  remainder of $-10.00.  Either the entry must be corrected, or you can
  have Ledger deal with the remainder automatically:

      2008/07/30 The fixed entry
          Expenses:Food              $20.00
          Assets:Checking           $-20.00 = $30.00
          Equity:Adjustments

  Conclusion

  This simple feature has all the utility of @check, plus auto-balancing
  to match known target balances, plus the ability to guarantee that an
  account which uses only one commodity does contain only that
  commodity.

  This feature slows down textual parsing slightly, does not affect
  speed when loading from the binary cache.

- The rest of the changes in the version is all bug fixes (around 45 of
  them).

## 2.6.0.90

- Gnucash parser is fixed.

- Fix a memory leak bug in the amount parser.

- (This feature is from 2.6, but was not documented anywhere):

  Commodities may now specify lot details, to assign in managing set
  groups of items, like buying and selling shares of stock.

  For example, let's say you buy 50 shares of AAPL at $10 a share:

      2007/01/14 Stock purchase
          Assets:Brokerage         50 AAPL @ $10
          Assets:Brokerage

  Three months later, you sell this "lot".  Based on the original
  purchase information, Ledger remembers how much each share was
  purchased for, and the date on which it was purchased.  This means
  you can sell this specific lot by price, by date, or by both.  Let's
  sell it by price, this time for $20 a share.

      2007/04/14 Stock purchase
          Assets:Brokerage         $1000.00
          Assets:Brokerage         -50 AAPL {$10} @ $20
          Income:Capital Gains     $-500.00

  Note that the Income:Capital Gains line is now required to balance
  the transaction.  Because you sold 50 AAPL at $20/share, and because
  you are selling shares that were originally valued at $10/share,
  Ledger needs to know how you will "balance" this difference.  An
  equivalent Expenses:Capital Loss would be needed if the selling
  price were less than the buying price.

  Here's the same example, this time selling by date and price:

      2007/04/14 Stock purchase
          Assets:Brokerage         $1000.00
          Assets:Brokerage         -50 AAPL {$10} [2007/01/14] @ $20
          Income:Capital Gains     $-500.00

  If you attempt to sell shares for a date you did not buy them, note
  that Ledger will not complain (as it never complains about the
  movement of commodities between accounts).  In this case, it will
  simply create a negative balance for such shares within your
  Brokerage account; it's up to you to determine whether you have them
  or not.

- To facilitate lot pricing reports, there are some new reporting
  options:

  * --lot-prices   Report commodities with different lot prices as if
                   they were different commodities.  Otherwise, Ledger
                   just gloms all the AAPL shares together.

  * --lot-dates    Separate commodities by lot date.  Every
                   transaction that uses the '@' cost specifier will
                   have an implicit lot date and lot price.

  * --lot-tags     Separate commodities by their arbitrary note tag.
                   Note tags may be specified using (note) after the
                   commodity.

  * --lots         Separate commodities using all lot information.

## 2.6

- The style for eliding long account names (for example, in the
  register report) has been changed.  Previously Ledger would elide
  the end of long names, replacing the excess length with "..".
  However, in some cases this caused the base account name to be
  missing from the report!

  What Ledger now does is that if an account name is too long, it will
  start abbreviating the first parts of the account name down to two
  letters in length.  If this results in a string that is still too
  long, the front will be elided -- not the end.  For example:

      Expenses:Cash           ; OK, not too long
      Ex:Wednesday:Cash       ; "Expenses" was abbreviated to fit
      Ex:We:Afternoon:Cash    ; "Expenses" and "Wednesday" abbreviated
      ; Expenses:Wednesday:Afternoon:Lunch:Snack:Candy:Chocolate:Cash
      ..:Af:Lu:Sn:Ca:Ch:Cash  ; Abbreviated and elided!

  As you can see, it now takes a very deep account name before any
  elision will occur, whereas in 2.x elisions were fairly common.

- In addition to the new elision change mentioned above, the style is
  also configurable:

  * --truncate leading      ; elide at the beginning
  * --truncate middle       ; elide in the middle
  * --truncate trailing     ; elide at end (Ledger 2.x's behavior)
  * --truncate abbrev       ; the new behavior

  * --abbrev-len 2          ; set length of abbreviations

  These elision styles affect all format strings which have a maximum
  width, so they will also affect the payee in a register report, for
  example.  In the case of non-account names, "abbrev" is equivalent
  to "trailing", even though it elides at the beginning for long
  account names.

- Error reporting has been greatly improving, now showing full
  contextual information for most error messages.

- Added --base reporting option, for reporting convertible commodities
  in their most basic form.  For example, if you read a timeclock file
  with Ledger, the time values are reported as hour and minutes --
  whichever is the most compact form.  But with --base, Ledger reports
  only in seconds.

  NOTE: Setting up convertible commodities is easy; here's how to use
  Ledger for tracking quantities of data, where the most compact form
  is reported (unless --base is specified):

      C 1.00 Kb = 1024 b
      C 1.00 Mb = 1024 Kb
      C 1.00 Gb = 1024 Mb
      C 1.00 Tb = 1024 Gb

- Added --ansi reporting option, which shows negative values in the
  running total column of the register report as red, using ANSI
  terminal codes; --ansi-invert makes non-negative values red (which
  makes more sense for the income and budget reports).

  The --ansi functionality is triggered by the format modifier "!",
  for example the register reports uses the following for the total
  (last) column:

      %!12.80T

  At the moment neither the balance report nor any of the other
  reports make use of the ! modifier, and so will not change color
  even if --ansi is used.  However, you can modify these report format
  strings yourself in ~/.ledgerrc if you wish to see red coloring of
  negative sums in other places.

- Added --only predicate, which occurs during transaction processing
  between --limit and --display.  Here is a summary of how the three
  supported predicates are used:

  * --limit "a>100"

      This flag limits computation to *only transactions whose amount
      is greater than 100 of a given commodity*.  It means that if you
      scan your dining expenses, for example, only individual bills
      greater than $100 would be calculated by the report.

  * --only "a>100"

      This flag happens much later than --limit, and corresponding
      more directly to what one normally expects.  If --limit isn't
      used, then ALL your dining expenses contribute to the report,
      *but only those calculated transactions whose value is greater
      than $100 are used*.  This becomes important when doing a
      monthly costs report, for example, because it makes the
      following command possible:

        ledger -M --only "a>100" reg ^Expenses:Food

      This shows only *months* whose amount is greater than 100.  If
      --limit had been used, it would have been a monthly summary of
      all individual dinner bills greater than 100 -- which is a very
      different thing.

  * --display "a>100"

      This predicate does not constrain calculation, but only display.
      Consider the same command as above:

          ledger -M --display "a>100" reg ^Expenses:Food

      This displays only lines whose amount is greater than 100, *yet
      the running total still includes amounts from all transactions*.
      This command has more particular application, such as showing
      the current month's checking register while still giving a
      correct ending balance:

          ledger --display "d>[this month]" reg Checking

    Note that these predicates can be combined.  Here is a report that
    considers only food bills whose individual cost is greater than
    $20, but shows the monthly total only if it is greater than $500.
    Finally, we only display the months of the last year, but we
    retain an accurate running total with respect to the entire ledger
    file:

          ledger -M --limit "a>20" --only "a>200" \
            --display "year == yearof([last year])" reg ^Expenses:Food

- Added new "--descend AMOUNT" and "--descend-if VALEXPR" reporting
  options.  For any reports that display valued transactions (i.e.,
  register, print, etc), you can now descend into the component
  transactions that made up any of the values you see.

  For example, say you request a --monthly expenses report:

      $ ledger --monthly register ^Expenses

  Now, in one of the reported months you see $500.00 spent on
  Expenses:Food.  You can ask Ledger to "descend" into, and show the
  component transactions of, that $500.00 by respecifying the query
  with the --descend option:

      $ ledger --monthly --descend "\$500.00" register ^Expenses

  The --descend-if option has the same effect, but takes a value
  expression which is evaluated as a boolean to locate the desired
  reported transaction.

- Added a "dump" command for creating binary files, which load much
  faster than their textual originals.  For example:

      ledger -f huge.dat -o huge.cache dump
      ledger -f huge.cache bal

  The second command will load significantly faster (usually about six
  times on my machine).

- There have a few changes to value expression syntax.  The most
  significant incompatibilities being:

  * Equality is now ==, not =
  * The U, A, and S functions now requires parens around the argument.
    Whereas before At was acceptable, now it must be specified as
    A(t).
  * The P function now always requires two arguments.  The old
    one-argument version P(x) is now the same as P(x,m).

  The following value expression features are new:

  * A C-like comma operator is supported, where all but the last term
    are ignored.  The is significant for the next feature:
  * Function definitions are now supported.  Scoping is governed
    by parentheses.  For example:
      (x=100, x+10)      ; yields 110 as the result
      (f(x)=x*2,f(100))  ; yields 200 as the result
  * Identifier names may be any length.  Along with this support comes
    alternate, longer names for all of the current one-letter value
    expression variables:

     Old    New
     ---    ---
     m      now
     a      amount
     a      amount
     b      cost
     i      price
     d      date
     X      cleared
     Y      pending
     R      real
     L      actual
     n      index
     N      count
     l      depth
     O      total
     B      cost_total
     I      price_total
     v      market
     V      market_total
     g      gain
     G      gain_total
     U(x)   abs(x)
     S(x)   quant(x), quantity(x)
            comm(x), commodity(x)
            setcomm(x,y), set_commodity(x,y)
     A(x)   mean(x), avg(x), average(x)
     P(x,y) val(x,y), value(x,y)
            min(x,y)
            max(x,y)

- There are new "parse" and "expr" commands, whose argument is a
  single value expression.  Ledger will simply print out the result of
  evaluating it.  "parse" happens before parsing your ledger file,
  while "expr" happens afterward.  Although "expr" is slower as a
  result, any commodities you use will be formatted based on patterns
  of usage seen in your ledger file.

  These commands can be used to test value expressions, or for doing
  calculation of commoditized amounts from a script.

  A new "--debug" will also dump the resulting parse tree, useful for
  submitting bug reports.

- Added new min(x,y) and max(x,y) value expression functions.

- Value expression function may now be defined within your ledger file
  (or initialization file) using the following syntax:

      @def foo(x)=x*1000

  This line makes the function "foo" available to all subsequent value
  expressions, to all command-line options taking a value expression,
  and to the new "expr" command (see above).

## 2.5

- Added a new value expression regexp command:
    C//  compare against a transaction amount's commodity symbol

- Added a new "csv" command, for outputting results in CSV format.

- Ledger now expands ~ in file pathnames specified in environment
  variables, initialization files and journal files.

- Effective dates may now be specified for entries:

      2004/10/03=2004/09/30 Credit card company
          Liabilities:MasterCard         $100.00
          Assets:Checking

  This entry says that although the actual transactions occurred on
  October 3rd, their effective date was September 30th.  This is
  especially useful for budgeting, in case you want the transactions
  to show up in September instead of October.

  To report using effective dates, use the --effective option.

- Actual and effective dates may now be specified for individual
  transactions:

      2004/10/03=2004/09/30 Credit card company
          Liabilities:MasterCard         $100.00
          Assets:Checking                         ; [2004/10/10=2004/09/15]

  This states that although the actual date of the entry is
  2004/10/03, and the effective date of the entry is 2004/09/30, the
  actual date of the Checking transaction itself is 2004/10/10, and
  its effective date is 2004/09/15.  The effective date is optional
  (just specifying the actual date would have read "[2004/10/10]").

  If no effective date is given for a transaction, the effective date
  of the entry is assumed.  If no actual date is given, the actual
  date of the entry is assumed.  The syntax of the latter is simply
  [=2004/09/15].

- To support the above, there is a new formatting option: "%d".  This
  outputs only the date (like "%D") if there is no effective date, but
  outputs "ADATE=EDATE" if there is one.  The "print" report now uses
  this.

- To support the above, the register report may now split up entries
  whose component transactions have different dates.  For example,
  given the following entry:

      2005/10/15=2005/09/01 iTunes
          Expenses:Music                 $1.08 ; [2005/10/20=2005/08/01]
          Liabilities:MasterCard

  The command "ledger register" on this data file reports:

      2005/10/20 iTunes   Expenses:Music            $1.08    $1.08
      2005/10/15 iTunes   Liabilities:MasterCard   $-1.08        0

  While the command "ledger --effective register" reports:

      2005/08/01 iTunes   Expenses:Music            $1.08    $1.08
      2005/09/01 iTunes   Liabilities:MasterCard   $-1.08        0

  Although it appears as though two entries are being reported, both
  transactions belong to the same entry.

- Individual transactions may now be cleared separately.  The old
  syntax, which is still supported, clears all transactions in an
  entry:

      2004/05/27 * Book Store
          Expenses:Dining                 $20.00
          Liabilities:MasterCard

  The new syntax allows clearing of just the MasterCard transaction:

      2004/05/27 Book Store
          Expenses:Dining                 $20.00
          * Liabilities:MasterCard

  NOTE: This changes the output format of both the "emacs" and "xml"
  reports.  ledger.el uses the new syntax unless the Lisp variable
  `ledger-clear-whole-entries' is set to t.

- Removed Python integration support.

- Did much internal restructuring to allow the use of libledger.so in
  non-command-line environments (such as GUI tools).

## 2.4.1

- Corrected an issue that had inadvertently disabled Gnucash support.

## 2.4

- Both `-$100.00` and `$-100.00` are now equivalent amounts.

- Simple, inline math (using the operators +-/*, and/or parentheses)
  is supported in transactions.  For example:

      2004/05/27 Book Store
          Expenses:Dining                 $20.00 + $2.50
          Liabilities:MasterCard

  This won't register the tax/tip in its own account, but might make
  later reading of the ledger file easier.

- Use of a "catch all" account is now possible, which auto-balances
  entries that contain _only one transaction_.  For sanity's sake this
  is not used to balance all entries, as that would make locating
  unbalanced entries a nightmare.  Example:

      A Liabilities:MasterCard

      2004/05/27 Book Store
          Expenses:Dining                 $20.00 + $2.50

  This is equivalent to the entry in the previous bullet.

- Entries that contain a single transaction with no amount now always
  balance, even if multiple commodities are involved.  This means that
  the following is now supported, which wasn't previously:

      2004/06/21 Adjustment
          Retirement          100 FUNDA
          Retirement          200 FUNDB
          Retirement          300 FUNDC
          Equity:Adjustments

- Fixed several bugs relating to QIF parsing, budgeting and
  forecasting.

- The configure process now looks for libexpat in addition to
  searching for libxmlparse+libxmltok (how expat used to be packaged).

## 2.3

- The directive "!alias ALIAS = ACCOUNT" makes it possible to use
  "ALIAS" as an alternative name for ACCOUNT in a textual ledger file.
  You might use this to associate the single word "Bank" with the
  checking account you use most, for example.

- The --version page shows the optional modules ledger was built with.

- Fixed several minor problems, plus a few major ones dealing with
  imprecise date parsing.

## 2.2

- Ledger now compiles under gcc 2.95.

- Fixed several core engine bugs, and problems with Ledger's XML data
  format.

- Errors in XML or Gnucash data now report the correct line number for
  the error, instead of always showing line 1.

- 'configure' has been changed to always use a combination of both
  compile and link tests for every feature, in order to identify
  environment problems right away.

- The "D <COMM>" command, released in 2.1, now requires a commoditized
  amount, such as "D $1,000.00".  This sets not only the default
  commodity, but several flags to be used with all such commodities
  (such as whether numbering should be American or European by
  default).  This entry may be used be many times; the most recent
  seen specifies the default for entries that follow.

- The binary cache now remembers the price history database that was
  used, so that if LEDGER_PRICE_DB is silently changed, the cache will
  be thrown away and rebuilt.

- OFX data importing is now supported, using libofx
  (http://libofx.sourceforge.net).  configure will check if the
  library is available.  You may need to add CPPFLAGS or LDFLAGS to
  the command-line for the appropriate headers and library to be
  found.  This support is preliminary, and as such is not documented
  yet.

- All journal entries now remember where they were read from.  New
  format codes to access this information are: %S for source path, %B
  for beginning character position, and %E for ending character
  position.

- Added "pricesdb" command, which is identical to "prices" except that
  it uses the same format as Ledger's usual price history database.

- Added "output FILE" command, which attempts to reproduce the input
  journal FILE exactly.  Meant for future GUI usage.  This command
  relies on --write-hdr-format and --write-xact-format, instead of
  --print-format.

- Added "--reconcile BALANCE" option, which attempts to reconcile all
  matching transactions to the given BALANCE, outputting those that
  would need to be "cleared" to match it.  Using by the
  auto-reconciling feature of ledger.el (see below).

  "--reconcile-date DATE" ignores any uncleared transactions after
  DATE in the reconciling algorithm.  Since the algorithm is O(n^2)
  (where 'n' is the number of uncleared transactions to consider),
  this could have a substantial impact.

- In ledger.el's *Reconcile* mode ('C-c C-r' from a ledger-mode file):

  * 'a' adds a missing transaction
  * 'd' deletes the current transaction
  * 'r' attempts to auto-reconcile (same as 'C-u C-c C-r')
  * 's' or 'C-x C-s' will save the ledger data file and show the
    currently cleared balance
  * 'C-c C-c' commits the pending transactions, marking them cleared.

  This feature now works with Emacs 21.3.
  Also, the reconciler no longer needs to ask "how far back" to go.

- To support the reconciler, textual entries may now have a "!" flag
  (pending) after the date, instead of a "*" flag (cleared).

- There are a new set of value expression regexp commands:
  * c//  entry code
  * p//  payee
  * w//  short account name
  * W//  full account name
  * e//  transaction note

  This makes it possible to display transactions whose comment field
  matches a particular text string.  For example:

      ledger -l e/{tax}/ reg

  prints out all the transactions with the comment "{tax}", which
  might be used to identify items related to a tax report.

## 2.1

- Improved the autoconf system to be smarter about finding XML libs

- Added --no-cache option, to always ignore any binary cache file

- `ledger-reconcile' (in ledger.el) no longer asks for a number of days

- Fixed %.XY format, where X is shorter than the string generated by Y

- New directive for text files: "D <COMM>" specifies the default commodity
  used by the entry command

## 2.0

This version represents a full rewrite, while preserving much of the
original data format and command-line syntax.  There are too many new
features to describe in full, but a quick list: value expressions,
complex date masks, binary caching of ledger data, several new
reporting options, a simple way to specify payee regexps, calculation
and display predicates, and two-way Python integration.  Ledger also
uses autoconf now, and builds as a library in addition to a
command-line driver.

### Differences from 1.7

- changes in option syntax:

  -d now specifies the display predicate.  To give a date mask similar
  to 1.7, use the -p (period) option.

  -P now generates the "by payee" report.  To specify a price database
  to use, use --price-db.

  -G now generates a net gain report.  To print totals in a format
  consumable by gnuplot, use -J.

  -l now specifies the calculation predicate.  To emulate the old
  usage of "-l \$100", use: -d "AT>100".

  -N is gone.  Instead of "-N REGEX", use: -d "/REGEX/?T>0:T".

  -F now specifies the report format string.  The old meaning of -F
  now has little use.

  -S now takes a value expression as the sorting criterion.  To get
  the old meaning of "-S", use "-S d".

  -n now means "collapse entries in the register report".  The get the
  old meaning of -n in the balance report, use "-T a".

  -p now specifies the reporting period.  You can convert commodities
  in a report using value expressions.  For example, to display hours
  at $10 per hour:

      -T "O>={0.01h}?{\$10.00}*O:O"

  Or, to reduce totals, so that every $417 becomes 1.0 AU:

      -T "O>={\$0.01}?{1.0 AU}*(O/{\$417}):O"

- The use of "+" and "-" in ledger files to specify permanent regexps
  has been removed.

- The "-from" argument is no longer used by the "entry" command.
  Simply remove it.

### Features new to 2.0

- The most significant feature to be added is "value expressions".
  They are used in many places to indicate what to display, sorting
  order, how to calculate totals, etc.  Logic and math operators are
  supported, as well as simple functions.  See the manual.

- If the environment variable LEDGER_FILE (or LEDGER) is used, a
  binary cache of that ledger is kept in ~/.ledger-cache (or the file
  given by LEDGER_CACHE).  This greatly speeds up subsequent queries.
  Happens only if "-f" or "--file" is not used.

- New 'xml' report outputs an XML version of what "register" would
  have displayed.  This can be used to manipulate reported data in a
  more scriptable way.

  Ledger can also read as input the output from the "xml" report.  If
  the "xml" report did not contain balanced entries, they will be
  balanced by the "<Unknown>" account.  For example:

      ledger reg rent

  displays the same results as:

      ledger xml rent | ledger -f - reg rent

- Regexps given directly after the command name now apply only to
  account names.  To match on a payee, use "--" to separate the two
  kinds of regexps.  For example, to find a payee named "John" within
  all Expenses accounts, use:

      ledger register expenses -- john

  Note: This command is identical (and internally converted) to:

      ledger -l "/expenses/|//john/" register

- To include entries from another file into a specific account, use:

      !account ACCOUNT
      !include FILE
      !end

- Register reports now show only matching account transactions.  Use
  "-r" to see "related accounts" -- the account the transfer came from
  or went to (This was the old behavior in 1.x, but led to confusion).
  "-r" also works with balance reports, where it will total all the
  transactions related to your query.

- Automated transactions now use value expressions for the predicate.
  The new syntax is:

      = VALUE-EXPR
        TRANSACTIONS...

  Only one VALUE-EXPR is supported (compared to multiple account
  regexps before).  However, since value expression allow for logic
  chaining, there is no loss of functionality.  Matching can also be
  much more comprehensive.

- If Boost.Python is installed (libboost_python.a), ledger can support
  two-way Python integration.  This feature is enabled by passing
  --enable-python to the "configure" script before building.  Ledger
  can then be used as a module (ledger.so), as well as supporting
  Python function calls directly from value expressions.  See main.py
  for an example of driving Ledger from Python.  It implements nearly
  all the functionality of the C++ driver, main.cc.

  (This feature has yet to mature, and so is being offered as a beta
  feature in this release.  It is mostly functional, and those curious
  are welcome to play with it.)

- New reporting options:

  * "-o FILE" outputs data to FILE.  If "-", output goes to stdout (the
    default).

  * -O shows base commodity values (this is the old behavior)
  * -B shows basis cost of commodities
  * -V shows market value of commodities
  * -g reports gain/loss performance of each register item
  * -G reports net gain/loss over time
  * -A reports average transaction value (arithmetic mean)
  * -D reports each transaction's deviation from the average

  * -w uses 132 columns for the register report, rather than 80.  Set
   the environment variable LEDGER_WIDE for this to be the default.

  * "-p INTERVAL" allows for more flexible period reporting, such as:

      monthly
      every week
      every 3 quarters
      weekly from 12/20
      monthly in 2003
      weekly from last month until dec

  * "-y DATEFMT" changes the date format used in all reports.  The
    default is "%Y/%m/%d".

    -Y and -W print yearly and weekly subtotals, just as -M prints
    monthly subtotals.

  * --dow shows cumulative totals for each day of the week.

  * -P reports transactions grouped by payee

  * -x reports the payee as the commodity; useful in some cases

  * -j and -J replace the previous -G (gnuplot) option.  -j reports the
    amounts column in a way gnuplot can consume, and -J the totals
    column.  An example is in "scripts/report".

  * "--period-sort EXPR" sorts transactions within a reporting period.
    The regular -S option sorts all reported transactions.

## 1.7

- Pricing histories are now supported, so that ledger remembers the
  historical prices of all commodities, and can present register
  reports based on past and present market values as well as original
  cost basis.  See the manual for more details on the new option
  switches.

## 1.6

- Ledger can now parse timeclock files.  These are simple timelogs
  that track in/out events, which can be maintained using my timeclock
  tool.  By allowing ledger to parse these, it means that reporting
  can be done on them in the same way as ledger files (the commodity
  used is "h", for hours); it means that doing things like tracking
  billable hours for clients, and invoicing those clients to transfer
  hours into dollar values via a receivable account, is now trivial.
  See the docs for more on how to do this.

- Began keeping a NEWS file. :)<|MERGE_RESOLUTION|>--- conflicted
+++ resolved
@@ -7,13 +7,11 @@
 
 - docs: Enable stand-alone building
 
-<<<<<<< HEAD
 - Add support for Ledger messages in German
-=======
+
 - Include contrib files in distribution
 
 - Fix related reports when using bucket transactions (ledger/ledger#2220)
->>>>>>> 3ad8f286
 
 ## 3.3.2 (2023-03-30)
 
